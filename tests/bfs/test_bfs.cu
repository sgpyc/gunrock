// ----------------------------------------------------------------
// Gunrock -- Fast and Efficient GPU Graph Library
// ----------------------------------------------------------------
// This source code is distributed under the terms of LICENSE.TXT
// in the root directory of this source distribution.
// ----------------------------------------------------------------

/**
 * @file
 * test_bfs.cu
 *
 * @brief Simple test driver program for breadth-first search.
 */

#include <stdio.h>
#include <string>
#include <deque>
#include <vector>
#include <iostream>

// Utilities and correctness-checking
#include <gunrock/util/test_utils.cuh>

// Graph construction utils
#include <gunrock/graphio/market.cuh>
#include <gunrock/graphio/rmat.cuh>
<<<<<<< HEAD
#include <gunrock/graphio/rgg.cuh>
=======
>>>>>>> dc7a660e

// BFS includes
#include <gunrock/app/bfs/bfs_enactor.cuh>
#include <gunrock/app/bfs/bfs_problem.cuh>
#include <gunrock/app/bfs/bfs_functor.cuh>

// Operator includes
#include <gunrock/oprtr/advance/kernel.cuh>
#include <gunrock/oprtr/filter/kernel.cuh>

#include <moderngpu.cuh>

using namespace gunrock;
using namespace gunrock::util;
using namespace gunrock::oprtr;
using namespace gunrock::app::bfs;

/******************************************************************************
 * Defines, constants, globals
 ******************************************************************************/

//bool g_verbose;
//bool g_undirected;
//bool g_quick;
//bool g_stream_from_host;

/******************************************************************************
 * Housekeeping Routines
 ******************************************************************************/
<<<<<<< HEAD
 void Usage()
 {
 printf("\ntest_bfs <graph type> <graph type args> [--device=<device_index>] "
        "[--undirected] [--instrumented] [--src=<source index>] [--quick] "
        "[--mark-pred] [--queue-sizing=<scale factor>] "
        "[--in-sizing=<in/out queue scale factor>] [--disable-size-check] "
        "[--grid-size=<grid size>] [partition_method=random / biasrandom / clustered / metis]\n"
        "[--v]\n"
=======
void Usage()
{
    printf(
        " test_bfs <graph type> <graph type args> [--device=<device_index>]\n"
        " [--undirected] [--src=<source_index>] [--idempotence=<0|1>] [--v]\n"
        " [--instrumented] [--iteration-num=<num>] [--traversal-mode=<0|1>]\n"
        " [--quick=<0|1>] [--mark-pred] [--queue-sizing=<scale factor>] "
>>>>>>> dc7a660e
        "\n"
        "Graph types and args:\n"
        "  market <file>\n"
        "    Reads a Matrix-Market coordinate-formatted graph of directed / undirected\n"
        "    edges from stdin (or from the optionally-specified file).\n"
        "  --device=<device_index>   Set GPU device for running the test. [Default: 0].\n"
        "  --undirected              Treat the graph as undirected (symmetric).\n"
        "  --idempotence=<0 or 1>    Enable: 1, Disable: 0 [Default: Enable].\n"
        "  --instrumented            Keep kernels statics [Default: Disable].\n"
        "                            total_queued, search_depth and barrier duty\n"
        "                            (a relative indicator of load imbalance.)\n"
        "  --src=<source vertex id>  Begins BFS from the source [Default: 0].\n"
        "                            If randomize: from a random source vertex.\n"
        "                            If largestdegree: from largest degree vertex.\n"
        "  --quick=<0 or 1>          Skip the CPU validation: 1, or not: 0 [Default: 1].\n"
        "  --mark-pred               Keep both label info and predecessor info.\n"
        "  --queue-sizing=<factor>   Allocates a frontier queue sized at: \n"
        "                            (graph-edges * <scale factor>). [Default: 1.0]\n"
        "  --v                       Print verbose per iteration debug info.\n"
        "  --iteration-num=<number>  Number of runs to perform the test [Default: 1].\n"
        "  --traversal-mode=<0 or 1> Set traversal strategy, 0 for Load-Balanced, \n"
        "                            1 for Dynamic-Cooperative [Default: dynamic\n"
        "                            determine based on average degree].\n"
        );
<<<<<<< HEAD
 }

 /**
  * @brief Displays the BFS result (i.e., distance from source)
  *
  * @param[in] source_path Search depth from the source for each node.
  * @param[in] preds Predecessor node id for each node.
  * @param[in] nodes Number of nodes in the graph.
  * @param[in] MARK_PREDECESSORS Whether to show predecessor of each node.
  */
template <
    typename VertexId, 
    typename SizeT,
    bool MARK_PREDECESSORS,
    bool ENABLE_IDEMPOTENCE>
void DisplaySolution(VertexId *source_path, VertexId *preds, SizeT nodes)
{
    if (nodes > 40)
        nodes = 40;
=======
}

/**
 * @brief Displays the BFS result (i.e., distance from source)
 *
 * @param[in] source_path Search depth from the source for each node.
 * @param[in] preds Predecessor node id for each node.
 * @param[in] nodes Number of nodes in the graph.
 * @param[in] MARK_PREDECESSORS Whether to show predecessor of each node.
 * @param[in] ENABLE_IDEMPOTENCE Whether to enable idempotence mode.
 */
template<typename VertexId, typename SizeT>
void DisplaySolution(
    VertexId *labels,
    VertexId *preds,
    SizeT     num_nodes,
    bool MARK_PREDECESSORS,
    bool ENABLE_IDEMPOTENCE)
{
    if (num_nodes > 40) num_nodes = 40;

    printf("\nFirst %d labels of the GPU result:\n", num_nodes);

>>>>>>> dc7a660e
    printf("[");
    for (VertexId i = 0; i < num_nodes; ++i)
    {
        PrintValue(i);
        printf(":");
        PrintValue(labels[i]);
        if (MARK_PREDECESSORS && !ENABLE_IDEMPOTENCE)
        {
            printf(",");
            PrintValue(preds[i]);
        }
        printf(" ");
    }
    printf("]\n");
}
<<<<<<< HEAD

 /**
  * Performance/Evaluation statistics
  */ 

struct Stats {
=======

/**
 * Performance/Evaluation statistics
 */
struct Stats
{
>>>>>>> dc7a660e
    const char *name;
    Statistic rate;
    Statistic search_depth;
    Statistic redundant_work;
    Statistic duty;

    Stats() : name(NULL), rate(), search_depth(), redundant_work(), duty() {}
<<<<<<< HEAD
    Stats(const char *name) : name(name), rate(), search_depth(), redundant_work(), duty() {}
};

struct Test_Parameter : gunrock::app::TestParameter_Base {
public:
    bool          mark_predecessors ;// Whether or not to mark src-distance vs. parent vertices
    bool          enable_idempotence;// Whether or not to enable idempotence operation
    double        max_queue_sizing1 ;

    Test_Parameter()
    {
        mark_predecessors  = false;
        enable_idempotence = false;
        max_queue_sizing1  = -1.0;
    }

    ~Test_Parameter()
    {
    }

    void Init(CommandLineArgs &args)
    {
        TestParameter_Base::Init(args);
        mark_predecessors  = args.CheckCmdLineFlag("mark-pred");
        enable_idempotence = args.CheckCmdLineFlag("idempotence");
        args.GetCmdLineArgument("queue-sizing1", max_queue_sizing1);
    }
=======
    Stats(const char *name) :
        name(name), rate(), search_depth(), redundant_work(), duty() {}
>>>>>>> dc7a660e
};

/**
 * @brief Displays timing and correctness statistics
 *
 * @tparam MARK_PREDECESSORS
 * @tparam VertexId
 * @tparam Value
 * @tparam SizeT
 *
 * @param[in] stats Reference to the Stats object defined in RunTests
 * @param[in] src Source node where BFS starts
 * @param[in] h_labels Host-side vector stores computed labels for validation
 * @param[in] graph Reference to the CSR graph we process on
 * @param[in] elapsed Total elapsed kernel running time
 * @param[in] search_depth Maximum search depth of the BFS algorithm
 * @param[in] total_queued Total element queued in BFS kernel running process
 * @param[in] avg_duty Average duty of the BFS kernels
 */
template<
    bool MARK_PREDECESSORS,
    typename VertexId,
    typename Value,
    typename SizeT>
void DisplayStats(
    Stats               &stats,
    VertexId            src,
    VertexId            *h_labels,
    const Csr<VertexId, Value, SizeT> *graph,
    double              elapsed,
    VertexId            search_depth,
    long long           total_queued,
    double              avg_duty)
{
    // Compute nodes and edges visited
    SizeT edges_visited = 0;
    SizeT nodes_visited = 0;
<<<<<<< HEAD
    for (VertexId i = 0; i < graph->nodes; ++i) {
        if (h_labels[i] < util::MaxValue<VertexId>() && h_labels[i]!=-1) {
=======
    for (VertexId i = 0; i < graph.nodes; ++i)
    {
        if (h_labels[i] > -1)
        {
>>>>>>> dc7a660e
            ++nodes_visited;
            edges_visited += graph->row_offsets[i+1] - graph->row_offsets[i];
        }
    }

    double redundant_work = 0.0;
    if (total_queued > 0)
    {
        // measure duplicate edges put through queue
        redundant_work = ((double)total_queued - edges_visited) / edges_visited;
    }
    redundant_work *= 100;

    // Display test name
    printf("[%s] finished. ", stats.name);

    // Display statistics
    if (nodes_visited < 5)
    {
        printf("Fewer than 5 vertices visited.\n");
    }
    else
    {
        // Display the specific sample statistics
        double m_teps = (double) edges_visited / (elapsed * 1000.0);
        printf("\n elapsed: %.4f ms, rate: %.4f MiEdges/s", elapsed, m_teps);
        if (search_depth != 0)
            printf(", search_depth: %lld", (long long) search_depth);
        if (avg_duty != 0)
        {
            printf("\n avg CTA duty: %.2f%%", avg_duty * 100);
        }
        printf("\n src: %lld, nodes_visited: %lld, edges_visited: %lld",
               (long long) src, (long long) nodes_visited, (long long) edges_visited);
        if (total_queued > 0)
        {
            printf(", total queued: %lld", total_queued);
        }
        if (redundant_work > 0)
        {
            printf(", redundant work: %.2f%%", redundant_work);
        }
        printf("\n");
    }
}

<<<<<<< HEAD

=======
>>>>>>> dc7a660e
/******************************************************************************
 * BFS Testing Routines
 *****************************************************************************/

<<<<<<< HEAD
 /**
  * @brief A simple CPU-based reference BFS ranking implementation.
  *
  * @tparam VertexId
  * @tparam Value
  * @tparam SizeT
  *
  * @param[in] graph Reference to the CSR graph we process on
  * @param[in] source_path Host-side vector to store CPU computed labels for each node
  * @param[in] src Source node where BFS starts
  */
=======
/**
 * @brief A simple CPU-based reference BFS ranking implementation.
 *
 * @tparam VertexId
 * @tparam Value
 * @tparam SizeT
 *
 * @param[in] graph Reference to the CSR graph we process on
 * @param[in] source_path Host-side vector to store CPU computed labels for each node
 * @param[in] predecessor Host-side vector to store CPU computed predecessor for each node
 * @param[in] src Source node where BFS starts
 */
>>>>>>> dc7a660e
template<
    typename VertexId,
    typename Value,
    typename SizeT,
    bool MARK_PREDECESSORS,
    bool ENABLE_IDEMPOTENCE>
void SimpleReferenceBfs(
    const Csr<VertexId, Value, SizeT>       *graph,
    VertexId                                *source_path,
    VertexId                                *predecessor,
    VertexId                                src)
{
<<<<<<< HEAD
    //initialize distances
    for (VertexId i = 0; i < graph->nodes; ++i) {
        source_path[i] = ENABLE_IDEMPOTENCE? -1: util::MaxValue<VertexId>()-1;
=======
    // Initialize distances
    for (VertexId i = 0; i < graph.nodes; ++i)
    {
        source_path[i] = -1;
>>>>>>> dc7a660e
        if (MARK_PREDECESSORS)
            predecessor[i] = -1;
    }
    source_path[src] = 0;
    VertexId search_depth = 0;

    // Initialize queue for managing previously-discovered nodes
    std::deque<VertexId> frontier;
    frontier.push_back(src);

    //
    // Perform BFS
    //

    CpuTimer cpu_timer;
    cpu_timer.Start();
    while (!frontier.empty())
    {
        // Dequeue node from frontier
        VertexId dequeued_node = frontier.front();
        frontier.pop_front();
        VertexId neighbor_dist = source_path[dequeued_node] + 1;

        // Locate adjacency list
        SizeT edges_begin = graph->row_offsets[dequeued_node];
        SizeT edges_end = graph->row_offsets[dequeued_node + 1];

<<<<<<< HEAD
        for (SizeT edge = edges_begin; edge < edges_end; ++edge) {
            //Lookup neighbor and enqueue if undiscovered
            VertexId neighbor = graph->column_indices[edge];
            if (source_path[neighbor] > neighbor_dist || source_path[neighbor] == -1) {
=======
        for (int edge = edges_begin; edge < edges_end; ++edge)
        {
            // Lookup neighbor and enqueue if undiscovered
            VertexId neighbor = graph.column_indices[edge];
            if (source_path[neighbor] == -1)
            {
>>>>>>> dc7a660e
                source_path[neighbor] = neighbor_dist;
                if (MARK_PREDECESSORS)
                    predecessor[neighbor] = dequeued_node;
                if (search_depth < neighbor_dist)
                {
                    search_depth = neighbor_dist;
                }
                frontier.push_back(neighbor);
            }
        }
    }

    if (MARK_PREDECESSORS)
        predecessor[src] = -1;

    cpu_timer.Stop();
    float elapsed = cpu_timer.ElapsedMillis();
    search_depth++;

    printf("CPU BFS finished in %lf msec. cpu_search_depth: %d\n",
           elapsed, search_depth);
}

/**
 * @brief Run BFS tests
 *
 * @tparam VertexId
 * @tparam Value
 * @tparam SizeT
 * @tparam INSTRUMENT
 * @tparam MARK_PREDECESSORS
 *
 * @param[in] graph Reference to the CSR graph we process on
 * @param[in] src Source node where BFS starts
 * @param[in] max_grid_size Maximum CTA occupancy
 * @param[in] num_gpus Number of GPUs
 * @param[in] max_queue_sizing Scaling factor used in edge mapping
 * @param[in] iterations Number of iterations for running the test
 * @param[in] traversal_mode Graph traversal mode: Load-balanced or Dynamic cooperative
 * @param[in] context CudaContext pointer for moderngpu APIs
 *
 */
template <
<<<<<<< HEAD
    typename    VertexId,
    typename    Value,
    typename    SizeT,
    bool        INSTRUMENT,
    bool        DEBUG,
    bool        SIZE_CHECK,
    bool        MARK_PREDECESSORS,
    bool        ENABLE_IDEMPOTENCE>
void RunTests(Test_Parameter *parameter)
=======
    typename VertexId,
    typename Value,
    typename SizeT,
    bool INSTRUMENT,
    bool MARK_PREDECESSORS,
    bool ENABLE_IDEMPOTENCE>
void RunTests(
    const Csr<VertexId, Value, SizeT> &graph,
    VertexId src,
    int max_grid_size,
    int num_gpus,
    double max_queue_sizing,
    int iterations,
    int traversal_mode,
    CudaContext& context)
>>>>>>> dc7a660e
{
    typedef BFSProblem<
        VertexId,
        SizeT,
        Value,
        MARK_PREDECESSORS,
        ENABLE_IDEMPOTENCE,
<<<<<<< HEAD
        (MARK_PREDECESSORS && ENABLE_IDEMPOTENCE)> 
    BfsProblem; // does not use double buffer

    typedef BFSEnactor<BfsProblem, 
        INSTRUMENT, 
        DEBUG, 
        SIZE_CHECK>
    BfsEnactor;

    Csr<VertexId, Value, SizeT>
                 *graph                 = (Csr<VertexId, Value, SizeT>*)parameter->graph;
    VertexId      src                   = (VertexId)parameter -> src;
    int           max_grid_size         = parameter -> max_grid_size;
    int           num_gpus              = parameter -> num_gpus;
    double        max_queue_sizing      = parameter -> max_queue_sizing;
    double        max_queue_sizing1     = parameter -> max_queue_sizing1;
    double        max_in_sizing         = parameter -> max_in_sizing;
    ContextPtr   *context               = (ContextPtr*)parameter -> context;
    std::string   partition_method      = parameter -> partition_method;
    int          *gpu_idx               = parameter -> gpu_idx;
    cudaStream_t *streams               = parameter -> streams;
    float         partition_factor      = parameter -> partition_factor;
    int           partition_seed        = parameter -> partition_seed;
    bool          g_quick               = parameter -> g_quick;
    bool          g_stream_from_host    = parameter -> g_stream_from_host;
    size_t       *org_size              = new size_t  [num_gpus];
    // Allocate host-side label array (for both reference and gpu-computed results)
    VertexId     *reference_labels      = new VertexId[graph->nodes];
    VertexId     *reference_preds       = new VertexId[graph->nodes];
    VertexId     *h_labels              = new VertexId[graph->nodes];
    VertexId     *reference_check_label = (g_quick) ? NULL : reference_labels;
    VertexId     *reference_check_preds = NULL;
    VertexId     *h_preds               = NULL;

    if (MARK_PREDECESSORS) {
        h_preds = new VertexId[graph->nodes];
        if (!g_quick) {
              reference_check_preds = reference_preds;
        }            
    }
 
    for (int gpu=0;gpu<num_gpus;gpu++)
    {
        size_t dummy;
        cudaSetDevice(gpu_idx[gpu]);
        cudaMemGetInfo(&(org_size[gpu]),&dummy);
    }
    // Allocate BFS enactor map
    BfsEnactor *enactor= new BfsEnactor(num_gpus, gpu_idx);
            
    // Allocate problem on GPU
    BfsProblem *problem = new BfsProblem;
    util::GRError(problem->Init(
        g_stream_from_host,
        graph,
        NULL,
        num_gpus,
        gpu_idx,
        partition_method,
        streams,
        max_queue_sizing,
        max_in_sizing,
        partition_factor,
        partition_seed), "Problem BFS Initialization Failed", __FILE__, __LINE__);
    util::GRError(enactor->Init (context, problem, max_grid_size), "BFS Enactor init failed", __FILE__, __LINE__);
=======
        (MARK_PREDECESSORS && ENABLE_IDEMPOTENCE)> Problem; // does not use double buffer

    // Allocate host-side label array (for both reference and gpu-computed results)
    VertexId    *reference_labels       = (VertexId*)malloc(sizeof(VertexId) * graph.nodes);
    VertexId    *reference_preds        = (VertexId*)malloc(sizeof(VertexId) * graph.nodes);
    VertexId    *h_labels               = (VertexId*)malloc(sizeof(VertexId) * graph.nodes);
    VertexId    *reference_check_label  = (g_quick) ? NULL : reference_labels;
    VertexId    *reference_check_preds  = NULL;
    VertexId    *h_preds                = NULL;
    if (MARK_PREDECESSORS)
    {
        h_preds = (VertexId*)malloc(sizeof(VertexId) * graph.nodes);
        if (!g_quick)
        {
            reference_check_preds = reference_preds;
        }
    }

    // Allocate BFS enactor map
    BFSEnactor<INSTRUMENT> bfs_enactor(g_verbose);

    // Allocate problem on GPU
    Problem *csr_problem = new Problem;
    util::GRError(csr_problem->Init(
                      g_stream_from_host,
                      graph,
                      num_gpus),
                  "Problem BFS Initialization Failed", __FILE__, __LINE__);

>>>>>>> dc7a660e
    //
    // Compute reference CPU BFS solution for source-distance
    //
    if (reference_check_label != NULL)
    {
<<<<<<< HEAD
        printf("compute ref value\n");
        SimpleReferenceBfs<VertexId, Value, SizeT, MARK_PREDECESSORS, ENABLE_IDEMPOTENCE>(
=======
        printf("Computing reference value ...\n");
        SimpleReferenceBfs<VertexId, Value, SizeT, MARK_PREDECESSORS>(
>>>>>>> dc7a660e
            graph,
            reference_check_label,
            reference_check_preds,
            src);
        printf("\n");
    }
<<<<<<< HEAD

    Stats     *stats       = new Stats("GPU BFS");
    long long total_queued = 0;
    VertexId  search_depth = 0;
    double    avg_duty     = 0.0; 

    // Perform BFS
    CpuTimer cpu_timer;

    util::GRError(problem->Reset(src, enactor->GetFrontierType(), max_queue_sizing, max_queue_sizing1), "BFS Problem Data Reset Failed", __FILE__, __LINE__);
    util::GRError(enactor->Reset(), "BFS Enactor Reset failed", __FILE__, __LINE__);

    util::GRError("Error before Enact", __FILE__, __LINE__);
    printf("__________________________\n");fflush(stdout);
    cpu_timer.Start();
    util::GRError(enactor->Enact(src), "BFS Problem Enact Failed", __FILE__, __LINE__);
    cpu_timer.Stop();
    printf("--------------------------\n");fflush(stdout);

    enactor->GetStatistics(total_queued, search_depth, avg_duty);

    float elapsed = cpu_timer.ElapsedMillis();

    // Copy out results
    util::GRError(problem->Extract(h_labels, h_preds), "BFS Problem Data Extraction Failed", __FILE__, __LINE__);

    // Verify the result
    if (reference_check_label != NULL) {
        if (!ENABLE_IDEMPOTENCE) {
            printf("Label Validity: ");
            int error_num = CompareResults(h_labels, reference_check_label, graph->nodes, true);
            if (error_num > 0)
                printf("%d errors occurred.\n", error_num);
        } else {
            if (!MARK_PREDECESSORS) {
                printf("Label Validity: ");
                int error_num = CompareResults(h_labels, reference_check_label, graph->nodes, true);
=======

    Stats *stats = new Stats("GPU BFS");

    long long           total_queued = 0;
    VertexId            search_depth = 0;
    double              avg_duty = 0.0;

    // Perform BFS
    GpuTimer gpu_timer;

    float elapsed = 0.0f;

    for (int iter = 0; iter < iterations; ++iter)
    {
        util::GRError(
            csr_problem->Reset(src, bfs_enactor.GetFrontierType(),
                               max_queue_sizing),
            "BFS Problem Data Reset Failed", __FILE__, __LINE__);
        gpu_timer.Start();
        util::GRError(
            bfs_enactor.template Enact<Problem>(context, csr_problem, src,
                                                max_grid_size, traversal_mode),
            "BFS Problem Enact Failed", __FILE__, __LINE__);
        gpu_timer.Stop();

        elapsed += gpu_timer.ElapsedMillis();
    }

    elapsed /= iterations;

    bfs_enactor.GetStatistics(total_queued, search_depth, avg_duty);

    // Copy out results
    util::GRError(
        csr_problem->Extract(h_labels, h_preds),
        "BFS Problem Data Extraction Failed", __FILE__, __LINE__);

    // Verify the result
    if (reference_check_label != NULL)
    {
        if (!ENABLE_IDEMPOTENCE)
        {
            printf("Label Validity: ");
            int error_num = CompareResults(
                h_labels, reference_check_label, graph.nodes, true);
            if (error_num > 0)
                printf("%d errors occurred.\n", error_num);
        }
        else
        {
            if (!MARK_PREDECESSORS)
            {
                printf("Label Validity: ");
                int error_num = CompareResults(
                    h_labels, reference_check_label, graph.nodes, true);
>>>>>>> dc7a660e
                if (error_num > 0)
                    printf("%d errors occurred.\n", error_num);
            }
        }
    }
<<<<<<< HEAD
    printf("\nFirst 40 labels of the GPU result."); 
    // Display Solution
    DisplaySolution<VertexId, SizeT, MARK_PREDECESSORS, ENABLE_IDEMPOTENCE>
        (h_labels, h_preds, graph->nodes);

    DisplayStats<MARK_PREDECESSORS>(
        *stats,
        src,
        h_labels,
        graph,
        elapsed,
        search_depth,
        total_queued,
        avg_duty);

    printf("\n\tMemory Usage(B)\t");
    for (int gpu=0;gpu<num_gpus;gpu++)
    if (num_gpus>1) {if (gpu!=0) printf(" #keys%d,0\t #keys%d,1\t #ins%d,0\t #ins%d,1",gpu,gpu,gpu,gpu); else printf(" #keys%d,0\t #keys%d,1", gpu, gpu);}
    else printf(" #keys%d,0\t #keys%d,1", gpu, gpu);
    if (num_gpus>1) printf(" #keys%d",num_gpus);
    printf("\n");
    double max_queue_sizing_[2] = {0,0}, max_in_sizing_=0;
    for (int gpu=0;gpu<num_gpus;gpu++)
    {   
        size_t gpu_free,dummy;
        cudaSetDevice(gpu_idx[gpu]);
        cudaMemGetInfo(&gpu_free,&dummy);
        printf("GPU_%d\t %ld",gpu_idx[gpu],org_size[gpu]-gpu_free);
        for (int i=0;i<num_gpus;i++)
        {  
            for (int j=0; j<2; j++)
            { 
                SizeT x=problem->data_slices[gpu]->frontier_queues[i].keys[j].GetSize();
                printf("\t %lld", (long long) x); 
                double factor = 1.0*x/(num_gpus>1?problem->graph_slices[gpu]->in_counter[i]:problem->graph_slices[gpu]->nodes);
                if (factor > max_queue_sizing_[j]) max_queue_sizing_[j]=factor;
            }
            if (num_gpus>1 && i!=0 )
            for (int t=0;t<2;t++)
            {   
                SizeT x=problem->data_slices[gpu][0].keys_in[t][i].GetSize();
                printf("\t %lld", (long long) x); 
                double factor = 1.0*x/problem->graph_slices[gpu]->in_counter[i];
                if (factor > max_in_sizing_) max_in_sizing_=factor;
            }   
        }   
        if (num_gpus>1) printf("\t %lld", (long long)(problem->data_slices[gpu]->frontier_queues[num_gpus].keys[0].GetSize()));
        printf("\n");
    }   
    printf("\t queue_sizing =\t %lf \t %lf", max_queue_sizing_[0], max_queue_sizing_[1]);
    if (num_gpus>1) printf("\t in_sizing =\t %lf", max_in_sizing_);
    printf("\n");

    // Cleanup
    if (org_size        ) {delete[] org_size        ; org_size         = NULL;}
    if (stats           ) {delete   stats           ; stats            = NULL;}
    if (enactor         ) {delete   enactor         ; enactor          = NULL;}
    if (problem         ) {delete   problem         ; problem          = NULL;}
    if (reference_labels) {delete[] reference_labels; reference_labels = NULL;}
    if (reference_preds ) {delete[] reference_preds ; reference_preds  = NULL;}
    if (h_labels        ) {delete[] h_labels        ; h_labels         = NULL;}
    if (h_preds         ) {delete[] h_preds         ; h_preds          = NULL;}

    //cudaDeviceSynchronize();
}

template <
    typename    VertexId,
    typename    Value,
    typename    SizeT,
    bool        INSTRUMENT,
    bool        DEBUG,
    bool        SIZE_CHECK,
    bool        MARK_PREDECESSORS>
void RunTests_enable_idempotence(Test_Parameter *parameter)
{
    if (parameter->enable_idempotence) RunTests
        <VertexId, Value, SizeT, INSTRUMENT, DEBUG, SIZE_CHECK, MARK_PREDECESSORS, 
        true > (parameter);
   else RunTests
        <VertexId, Value, SizeT, INSTRUMENT, DEBUG, SIZE_CHECK, MARK_PREDECESSORS,
        false> (parameter);
}

template <
    typename    VertexId,
    typename    Value,
    typename    SizeT,
    bool        INSTRUMENT,
    bool        DEBUG,
    bool        SIZE_CHECK>
void RunTests_mark_predecessors(Test_Parameter *parameter)
{
    if (parameter->mark_predecessors) RunTests_enable_idempotence
        <VertexId, Value, SizeT, INSTRUMENT, DEBUG, SIZE_CHECK,
        true > (parameter);
   else RunTests_enable_idempotence
        <VertexId, Value, SizeT, INSTRUMENT, DEBUG, SIZE_CHECK, 
        false> (parameter);
}

template <
    typename      VertexId,
    typename      Value,
    typename      SizeT,
    bool          INSTRUMENT,
    bool          DEBUG>
void RunTests_size_check(Test_Parameter *parameter)
{
    if (parameter->size_check) RunTests_mark_predecessors
        <VertexId, Value, SizeT, INSTRUMENT, DEBUG, 
        true > (parameter);
   else RunTests_mark_predecessors
        <VertexId, Value, SizeT, INSTRUMENT, DEBUG, 
        false> (parameter);
}

template <
    typename    VertexId,
    typename    Value,
    typename    SizeT,
    bool        INSTRUMENT>
void RunTests_debug(Test_Parameter *parameter)
{
    if (parameter->debug) RunTests_size_check
        <VertexId, Value, SizeT, INSTRUMENT, 
        true > (parameter);
    else RunTests_size_check
        <VertexId, Value, SizeT, INSTRUMENT, 
        false> (parameter);
}

template <
    typename      VertexId,
    typename      Value,
    typename      SizeT>
void RunTests_instrumented(Test_Parameter *parameter)
{
    if (parameter->instrumented) RunTests_debug
        <VertexId, Value, SizeT, 
        true > (parameter);
    else RunTests_debug
        <VertexId, Value, SizeT, 
        false> (parameter);
=======

    // Display Solution
    DisplaySolution(
        h_labels, h_preds, graph.nodes, MARK_PREDECESSORS, ENABLE_IDEMPOTENCE);

    DisplayStats<MARK_PREDECESSORS>(
        *stats,
        src,
        h_labels,
        graph,
        elapsed,
        search_depth,
        total_queued,
        avg_duty);

    // Cleanup
    delete stats;
    if (csr_problem) delete csr_problem;
    if (reference_labels) free(reference_labels);
    if (h_labels) free(h_labels);
    if (h_preds) free(h_preds);

    cudaDeviceSynchronize();
>>>>>>> dc7a660e
}

/**
 * @brief RunTests entry
 *
 * @tparam VertexId
 * @tparam Value
 * @tparam SizeT
 *
 * @param[in] graph Reference to the CSR graph we process on
 * @param[in] args Reference to the command line arguments
 * @param[in] context CudaContext pointer for moderngpu APIs
 */
template <
    typename VertexId,
    typename Value,
    typename SizeT>
void RunTests(
    Csr<VertexId, Value, SizeT> *graph,
    CommandLineArgs             &args,
    int                          num_gpus,
    ContextPtr                  *context,
    int                         *gpu_idx,
    cudaStream_t                *streams)
{
<<<<<<< HEAD
    string src_str="";
    Test_Parameter *parameter = new Test_Parameter;   
 
    parameter -> Init(args);
    parameter -> graph              = graph;
    parameter -> num_gpus           = num_gpus;
    parameter -> context            = context;
    parameter -> gpu_idx            = gpu_idx;
    parameter -> streams            = streams;

    args.GetCmdLineArgument("src", src_str);
    if (src_str.empty()) {
        parameter->src = 0;
    } else if (src_str.compare("randomize") == 0) {
        parameter->src = graphio::RandomNode(graph->nodes);
    } else if (src_str.compare("largestdegree") == 0) {
        int temp;
        parameter->src = graph->GetNodeWithHighestDegree(temp);
    } else {
        args.GetCmdLineArgument("src", parameter->src);
    }
    printf("src = %lld\n", (long long) parameter->src);

    RunTests_instrumented<VertexId, Value, SizeT>(parameter);
=======
    VertexId    src              = -1;  // Use whatever the specified graph-type's default is
    std::string src_str;
    bool        instrumented     = 0;   // Whether or not to collect instrumentation from kernels
    bool        mark_pred        = 0;   // Whether or not to mark src-distance vs. parent vertices
    bool        idempotence      = 1;   // Whether or not to enable idempotence operation
    int         max_grid_size    = 0;   // Maximum grid size (0: leave it up to the enactor)
    int         num_gpus         = 1;   // Number of GPUs for multi-gpu enactor to use
    double      max_queue_sizing = 1.0; // Maximum size scaling factor for work queues (e.g., 1.0 creates n and m-element vertex and edge frontiers).
    int         iterations       = 1;   // Number of runs for testing
    int         traversal_mode   = -1;  // Load-balacned or Dynamic cooperative
    g_quick                      = false;   // Whether or not to skip reference validation
    // source vertex
    args.GetCmdLineArgument("src", src_str);
    if (src_str.empty())
    {
        src = 0;
    }
    else if (src_str.compare("randomize") == 0)
    {
        src = graphio::RandomNode(graph.nodes);
    }
    else if (src_str.compare("largestdegree") == 0)
    {
        int max_degree;
        src = graph.GetNodeWithHighestDegree(max_degree);
        printf("Using highest degree (%d) vertex: %d\n", max_degree, src);
    }
    else
    {
        args.GetCmdLineArgument("src", src);
    }

    // traversal mode
    args.GetCmdLineArgument("traversal-mode", traversal_mode);
    if (traversal_mode == -1)
    {
        traversal_mode = graph.GetAverageDegree() > 8 ? 0 : 1;
    }

    // printf("Display neighbor list of src:\n");
    // graph.DisplayNeighborList(src);

    mark_pred    = args.CheckCmdLineFlag("mark-pred");
    g_verbose    = args.CheckCmdLineFlag("v");
    instrumented = args.CheckCmdLineFlag("instrumented");
    g_quick = args.CheckCmdLineFlag("quick");

    args.GetCmdLineArgument("iteration-num", iterations);
    args.GetCmdLineArgument("grid-size", max_grid_size);
    args.GetCmdLineArgument("idempotence", idempotence);
    args.GetCmdLineArgument("queue-sizing", max_queue_sizing);

    if (instrumented)
    {
        if (mark_pred)
        {
            if (idempotence)
            {
                RunTests<VertexId, Value, SizeT, true, true, true>(
                    graph,
                    src,
                    max_grid_size,
                    num_gpus,
                    max_queue_sizing,
                    iterations,
                    traversal_mode,
                    context);
            }
            else
            {
                RunTests<VertexId, Value, SizeT, true, true, false>(
                    graph,
                    src,
                    max_grid_size,
                    num_gpus,
                    max_queue_sizing,
                    iterations,
                    traversal_mode,
                    context);
            }
        }
        else
        {
            if (idempotence)
            {
                RunTests<VertexId, Value, SizeT, true, false, true>(
                    graph,
                    src,
                    max_grid_size,
                    num_gpus,
                    max_queue_sizing,
                    iterations,
                    traversal_mode,
                    context);
            }
            else
            {
                RunTests<VertexId, Value, SizeT, true, false, false>(
                    graph,
                    src,
                    max_grid_size,
                    num_gpus,
                    max_queue_sizing,
                    iterations,
                    traversal_mode,
                    context);
            }
        }
    }
    else
    {
        if (mark_pred)
        {
            if (idempotence)
            {
                RunTests<VertexId, Value, SizeT, false, true, true>(
                    graph,
                    src,
                    max_grid_size,
                    num_gpus,
                    max_queue_sizing,
                    iterations,
                    traversal_mode,
                    context);
            }
            else
            {
                RunTests<VertexId, Value, SizeT, false, true, false>(
                    graph,
                    src,
                    max_grid_size,
                    num_gpus,
                    max_queue_sizing,
                    iterations,
                    traversal_mode,
                    context);
            }
        }
        else
        {
            if (idempotence)
            {
                RunTests<VertexId, Value, SizeT, false, false, true>(
                    graph,
                    src,
                    max_grid_size,
                    num_gpus,
                    max_queue_sizing,
                    iterations,
                    traversal_mode,
                    context);
            }
            else
            {
                RunTests<VertexId, Value, SizeT, false, false, false>(
                    graph,
                    src,
                    max_grid_size,
                    num_gpus,
                    max_queue_sizing,
                    iterations,
                    traversal_mode,
                    context);
            }
        }
    }
>>>>>>> dc7a660e
}

/******************************************************************************
<<<<<<< HEAD
* Main
******************************************************************************/

int cpp_main( int argc, char** argv)
{
    CommandLineArgs  args(argc, argv);
    int              num_gpus     = 0;
    int             *gpu_idx      = NULL;
    ContextPtr      *context      = NULL;
    cudaStream_t    *streams      = NULL;
    bool             g_undirected = false;

    if ((argc < 2) || (args.CheckCmdLineFlag("help"))) {
=======
 * Main
 ******************************************************************************/
int main( int argc, char** argv)
{
    CommandLineArgs args(argc, argv);

    if ((argc < 2) || (args.CheckCmdLineFlag("help")))
    {
>>>>>>> dc7a660e
        Usage();
        return 1;
    }

<<<<<<< HEAD
    if (args.CheckCmdLineFlag  ("device"))
    {   
        std::vector<int> gpus;
        args.GetCmdLineArguments<int>("device",gpus);
        num_gpus   = gpus.size();
        gpu_idx    = new int[num_gpus];
        for (int i=0;i<num_gpus;i++) 
            gpu_idx[i] = gpus[i];
    } else {
        num_gpus   = 1;
        gpu_idx    = new int[num_gpus];
        gpu_idx[0] = 0;
    }
    streams  = new cudaStream_t[num_gpus * num_gpus *2];
    context  = new ContextPtr  [num_gpus * num_gpus];
    printf("Using %d gpus: ", num_gpus);
    for (int gpu=0;gpu<num_gpus;gpu++) 
    {
        printf(" %d ", gpu_idx[gpu]);
        util::SetDevice(gpu_idx[gpu]);
        for (int i=0;i<num_gpus*2;i++)
        {
            int _i=gpu*num_gpus*2+i;
            util::GRError(cudaStreamCreate(&streams[_i]), "cudaStreamCreate fialed.",__FILE__,__LINE__);
            if (i<num_gpus) context[gpu*num_gpus+i] = mgpu::CreateCudaDeviceAttachStream(gpu_idx[gpu],streams[_i]);
        }
    }
    printf("\n"); fflush(stdout);
    
=======
    //DeviceInit(args);
    //cudaSetDeviceFlags(cudaDeviceMapHost);

    int dev = 0;
    args.GetCmdLineArgument("device", dev);
    ContextPtr context = mgpu::CreateCudaDevice(dev);

    //srand(0); // Presently deterministic
    //srand(time(NULL));

>>>>>>> dc7a660e
    // Parse graph-contruction params
    g_undirected = args.CheckCmdLineFlag("undirected");

    std::string graph_type = argv[1];
    int flags = args.ParsedArgc();
    int graph_args = argc - flags - 1;
<<<<<<< HEAD

    if (graph_args < 1) {
        Usage();
        return 1;
    }

    //
    // Construct graph and perform search(es)
    //

    typedef int VertexId;                   // Use as the node identifier
    typedef int Value;                      // Use as the value type
    typedef int SizeT;                      // Use as the graph size type
    Csr<VertexId, Value, SizeT> csr(false); // default for stream_from_host
    if (graph_args < 1) { Usage(); return 1; }

    if (graph_type == "market")
    {
        // Matrix-market coordinate-formatted graph file
        if (graph_args < 1) { Usage(); return 1; }

        char *market_filename = (graph_args == 2) ? argv[2] : NULL;
        if (graphio::BuildMarketGraph<false>(
            market_filename, 
            csr, 
            g_undirected,
            false) != 0) // no inverse graph
        {
            return 1;
        }
    } else if (graph_type == "rmat")
    {
        // parse rmat parameters
        SizeT rmat_nodes = 1 << 10;
        SizeT rmat_edges = 1 << 10;
        SizeT rmat_scale = 10;
        SizeT rmat_edgefactor = 48;
        double rmat_a = 0.57;
        double rmat_b = 0.19;
        double rmat_c = 0.19;
        double rmat_d = 1-(rmat_a+rmat_b+rmat_c);
        int    rmat_seed = -1;

        args.GetCmdLineArgument("rmat_scale", rmat_scale);
        rmat_nodes = 1 << rmat_scale;
        args.GetCmdLineArgument("rmat_nodes", rmat_nodes);
        args.GetCmdLineArgument("rmat_edgefactor", rmat_edgefactor);
        rmat_edges = rmat_nodes * rmat_edgefactor;
        args.GetCmdLineArgument("rmat_edges", rmat_edges);
        args.GetCmdLineArgument("rmat_a", rmat_a);
        args.GetCmdLineArgument("rmat_b", rmat_b);
        args.GetCmdLineArgument("rmat_c", rmat_c);
        rmat_d = 1-(rmat_a+rmat_b+rmat_c);
        args.GetCmdLineArgument("rmat_d", rmat_d);
        args.GetCmdLineArgument("rmat_seed", rmat_seed);

        CpuTimer cpu_timer;
        cpu_timer.Start();
        if (graphio::BuildRmatGraph<false>(
                rmat_nodes,
                rmat_edges,
                csr,
                g_undirected,
                rmat_a,
                rmat_b,
                rmat_c,
                rmat_d,
                1,
                1,
                rmat_seed) != 0)
        {
            return 1;
        }
        cpu_timer.Stop();
        float elapsed = cpu_timer.ElapsedMillis();
        printf("graph generated: %.3f ms, a = %.3f, b = %.3f, c = %.3f, d = %.3f\n", elapsed, rmat_a, rmat_b, rmat_c, rmat_d);
    } else if (graph_type == "rgg") {
        
        SizeT rgg_nodes = 1 << 10;
        SizeT rgg_scale = 10;
        double rgg_thfactor  = 0.55;
        double rgg_threshold = rgg_thfactor * sqrt(log(rgg_nodes) / rgg_nodes);
        double rgg_vmultipiler = 1;
        int    rgg_seed        = -1;
        
        args.GetCmdLineArgument("rgg_scale", rgg_scale);
        rgg_nodes = 1 << rgg_scale;
        args.GetCmdLineArgument("rgg_nodes", rgg_nodes);
        args.GetCmdLineArgument("rgg_thfactor", rgg_thfactor);
        rgg_threshold = rgg_thfactor * sqrt(log(rgg_nodes) / rgg_nodes);
        args.GetCmdLineArgument("rgg_threshold", rgg_threshold);
        args.GetCmdLineArgument("rgg_vmultipiler", rgg_vmultipiler);
        args.GetCmdLineArgument("rgg_seed", rgg_seed);

        CpuTimer cpu_timer;
        cpu_timer.Start();
        if (graphio::BuildRggGraph<false>(
            rgg_nodes,
            csr,
            rgg_threshold,
            g_undirected,
            rgg_vmultipiler,
            1,
            rgg_seed) !=0)
        {
            return 1;
        }
        cpu_timer.Stop();
        float elapsed = cpu_timer.ElapsedMillis();
        printf("graph generated: %.3f ms, threshold = %.3lf, vmultipiler = %.3lf\n", elapsed, rgg_threshold, rgg_vmultipiler);
    }else
    {
        fprintf(stderr, "Unspecified graph type\n");
        return 1;
    }

    csr.PrintHistogram();
    RunTests(&csr, args, num_gpus, context, gpu_idx, streams);

    return 0;
}
=======

    if (graph_args < 1)
    {
        Usage();
        return 1;
    }

    //
    // Construct graph and perform search(es)
    //

    typedef int VertexId;                   // Use as the node identifier
    typedef int Value;                      // Use as the value type
    typedef int SizeT;                      // Use as the graph size type
    Csr<VertexId, Value, SizeT> csr(false); // default for stream_from_host
    if (graph_args < 1) { Usage(); return 1; }

    if (graph_type == "market")
    {
        // Matrix-market coordinate-formatted graph file
        char *market_filename = (graph_args == 2) ? argv[2] : NULL;
        if (graphio::BuildMarketGraph<false>(
                market_filename,
                csr,
                g_undirected,
                false) != 0) // no inverse graph
        {
            return 1;
        }

        csr.PrintHistogram();
        RunTests(csr, args, *context);
    }

    else if (graph_type == "rmat")
    {
        // parse rmat parameters
        SizeT rmat_nodes = 1 << 10;
        SizeT rmat_edges = 1 << 10;
        double rmat_a = 0.55;
        double rmat_b = 0.2;
        double rmat_c = 0.2;
        double rmat_d = 0.05;

        if (graphio::BuildRmatGraph<false>(
                rmat_nodes,
                rmat_edges,
                csr,
                g_undirected,
                rmat_a,
                rmat_b,
                rmat_c,
                rmat_d) != 0)
        {
            return 1;
        }

        csr.PrintHistogram();
        RunTests(csr, args, *context);
    }
    else
    {
        fprintf(stderr, "Unspecified graph type\n");
        return 1;
    }
    return 0;
}
>>>>>>> dc7a660e
<|MERGE_RESOLUTION|>--- conflicted
+++ resolved
@@ -24,10 +24,7 @@
 // Graph construction utils
 #include <gunrock/graphio/market.cuh>
 #include <gunrock/graphio/rmat.cuh>
-<<<<<<< HEAD
 #include <gunrock/graphio/rgg.cuh>
-=======
->>>>>>> dc7a660e
 
 // BFS includes
 #include <gunrock/app/bfs/bfs_enactor.cuh>
@@ -57,24 +54,15 @@
 /******************************************************************************
  * Housekeeping Routines
  ******************************************************************************/
-<<<<<<< HEAD
  void Usage()
  {
- printf("\ntest_bfs <graph type> <graph type args> [--device=<device_index>] "
-        "[--undirected] [--instrumented] [--src=<source index>] [--quick] "
-        "[--mark-pred] [--queue-sizing=<scale factor>] "
-        "[--in-sizing=<in/out queue scale factor>] [--disable-size-check] "
-        "[--grid-size=<grid size>] [partition_method=random / biasrandom / clustered / metis]\n"
-        "[--v]\n"
-=======
-void Usage()
-{
     printf(
         " test_bfs <graph type> <graph type args> [--device=<device_index>]\n"
-        " [--undirected] [--src=<source_index>] [--idempotence=<0|1>] [--v]\n"
-        " [--instrumented] [--iteration-num=<num>] [--traversal-mode=<0|1>]\n"
-        " [--quick=<0|1>] [--mark-pred] [--queue-sizing=<scale factor>] "
->>>>>>> dc7a660e
+        " [--undirected] [--instrumented] [--src=<source index>] [--quick=<0|1>]\n"
+        " [--mark-pred] [--queue-sizing=<scale factor>] [--iteration-num=<num>]\n"
+        " [--in-sizing=<in/out queue scale factor>] [--disable-size-check]\n "
+        " [--grid-size=<grid size>] [partition_method=<random|biasrandom|clustered|metis]\n"
+        " [--v] [--idempotence=<0|1>]\n"
         "\n"
         "Graph types and args:\n"
         "  market <file>\n"
@@ -99,27 +87,6 @@
         "                            1 for Dynamic-Cooperative [Default: dynamic\n"
         "                            determine based on average degree].\n"
         );
-<<<<<<< HEAD
- }
-
- /**
-  * @brief Displays the BFS result (i.e., distance from source)
-  *
-  * @param[in] source_path Search depth from the source for each node.
-  * @param[in] preds Predecessor node id for each node.
-  * @param[in] nodes Number of nodes in the graph.
-  * @param[in] MARK_PREDECESSORS Whether to show predecessor of each node.
-  */
-template <
-    typename VertexId, 
-    typename SizeT,
-    bool MARK_PREDECESSORS,
-    bool ENABLE_IDEMPOTENCE>
-void DisplaySolution(VertexId *source_path, VertexId *preds, SizeT nodes)
-{
-    if (nodes > 40)
-        nodes = 40;
-=======
 }
 
 /**
@@ -131,19 +98,16 @@
  * @param[in] MARK_PREDECESSORS Whether to show predecessor of each node.
  * @param[in] ENABLE_IDEMPOTENCE Whether to enable idempotence mode.
  */
-template<typename VertexId, typename SizeT>
+template<typename VertexId, typename SizeT, bool MARK_PREDECESSORS, bool ENABLE_IDEMPOTENCE>
 void DisplaySolution(
     VertexId *labels,
     VertexId *preds,
-    SizeT     num_nodes,
-    bool MARK_PREDECESSORS,
-    bool ENABLE_IDEMPOTENCE)
+    SizeT     num_nodes)
 {
     if (num_nodes > 40) num_nodes = 40;
 
     printf("\nFirst %d labels of the GPU result:\n", num_nodes);
 
->>>>>>> dc7a660e
     printf("[");
     for (VertexId i = 0; i < num_nodes; ++i)
     {
@@ -159,21 +123,12 @@
     }
     printf("]\n");
 }
-<<<<<<< HEAD
-
- /**
-  * Performance/Evaluation statistics
-  */ 
-
-struct Stats {
-=======
 
 /**
  * Performance/Evaluation statistics
  */
 struct Stats
 {
->>>>>>> dc7a660e
     const char *name;
     Statistic rate;
     Statistic search_depth;
@@ -181,7 +136,6 @@
     Statistic duty;
 
     Stats() : name(NULL), rate(), search_depth(), redundant_work(), duty() {}
-<<<<<<< HEAD
     Stats(const char *name) : name(name), rate(), search_depth(), redundant_work(), duty() {}
 };
 
@@ -209,10 +163,6 @@
         enable_idempotence = args.CheckCmdLineFlag("idempotence");
         args.GetCmdLineArgument("queue-sizing1", max_queue_sizing1);
     }
-=======
-    Stats(const char *name) :
-        name(name), rate(), search_depth(), redundant_work(), duty() {}
->>>>>>> dc7a660e
 };
 
 /**
@@ -250,15 +200,8 @@
     // Compute nodes and edges visited
     SizeT edges_visited = 0;
     SizeT nodes_visited = 0;
-<<<<<<< HEAD
     for (VertexId i = 0; i < graph->nodes; ++i) {
         if (h_labels[i] < util::MaxValue<VertexId>() && h_labels[i]!=-1) {
-=======
-    for (VertexId i = 0; i < graph.nodes; ++i)
-    {
-        if (h_labels[i] > -1)
-        {
->>>>>>> dc7a660e
             ++nodes_visited;
             edges_visited += graph->row_offsets[i+1] - graph->row_offsets[i];
         }
@@ -305,27 +248,10 @@
     }
 }
 
-<<<<<<< HEAD
-
-=======
->>>>>>> dc7a660e
 /******************************************************************************
  * BFS Testing Routines
  *****************************************************************************/
 
-<<<<<<< HEAD
- /**
-  * @brief A simple CPU-based reference BFS ranking implementation.
-  *
-  * @tparam VertexId
-  * @tparam Value
-  * @tparam SizeT
-  *
-  * @param[in] graph Reference to the CSR graph we process on
-  * @param[in] source_path Host-side vector to store CPU computed labels for each node
-  * @param[in] src Source node where BFS starts
-  */
-=======
 /**
  * @brief A simple CPU-based reference BFS ranking implementation.
  *
@@ -338,7 +264,6 @@
  * @param[in] predecessor Host-side vector to store CPU computed predecessor for each node
  * @param[in] src Source node where BFS starts
  */
->>>>>>> dc7a660e
 template<
     typename VertexId,
     typename Value,
@@ -351,16 +276,9 @@
     VertexId                                *predecessor,
     VertexId                                src)
 {
-<<<<<<< HEAD
     //initialize distances
     for (VertexId i = 0; i < graph->nodes; ++i) {
         source_path[i] = ENABLE_IDEMPOTENCE? -1: util::MaxValue<VertexId>()-1;
-=======
-    // Initialize distances
-    for (VertexId i = 0; i < graph.nodes; ++i)
-    {
-        source_path[i] = -1;
->>>>>>> dc7a660e
         if (MARK_PREDECESSORS)
             predecessor[i] = -1;
     }
@@ -388,19 +306,10 @@
         SizeT edges_begin = graph->row_offsets[dequeued_node];
         SizeT edges_end = graph->row_offsets[dequeued_node + 1];
 
-<<<<<<< HEAD
         for (SizeT edge = edges_begin; edge < edges_end; ++edge) {
             //Lookup neighbor and enqueue if undiscovered
             VertexId neighbor = graph->column_indices[edge];
             if (source_path[neighbor] > neighbor_dist || source_path[neighbor] == -1) {
-=======
-        for (int edge = edges_begin; edge < edges_end; ++edge)
-        {
-            // Lookup neighbor and enqueue if undiscovered
-            VertexId neighbor = graph.column_indices[edge];
-            if (source_path[neighbor] == -1)
-            {
->>>>>>> dc7a660e
                 source_path[neighbor] = neighbor_dist;
                 if (MARK_PREDECESSORS)
                     predecessor[neighbor] = dequeued_node;
@@ -444,7 +353,6 @@
  *
  */
 template <
-<<<<<<< HEAD
     typename    VertexId,
     typename    Value,
     typename    SizeT,
@@ -454,23 +362,6 @@
     bool        MARK_PREDECESSORS,
     bool        ENABLE_IDEMPOTENCE>
 void RunTests(Test_Parameter *parameter)
-=======
-    typename VertexId,
-    typename Value,
-    typename SizeT,
-    bool INSTRUMENT,
-    bool MARK_PREDECESSORS,
-    bool ENABLE_IDEMPOTENCE>
-void RunTests(
-    const Csr<VertexId, Value, SizeT> &graph,
-    VertexId src,
-    int max_grid_size,
-    int num_gpus,
-    double max_queue_sizing,
-    int iterations,
-    int traversal_mode,
-    CudaContext& context)
->>>>>>> dc7a660e
 {
     typedef BFSProblem<
         VertexId,
@@ -478,7 +369,6 @@
         Value,
         MARK_PREDECESSORS,
         ENABLE_IDEMPOTENCE,
-<<<<<<< HEAD
         (MARK_PREDECESSORS && ENABLE_IDEMPOTENCE)> 
     BfsProblem; // does not use double buffer
 
@@ -504,6 +394,8 @@
     int           partition_seed        = parameter -> partition_seed;
     bool          g_quick               = parameter -> g_quick;
     bool          g_stream_from_host    = parameter -> g_stream_from_host;
+    int           traversal_mode        = parameter -> traversal_mode;
+    SizeT         iterations            = parameter -> iterations;
     size_t       *org_size              = new size_t  [num_gpus];
     // Allocate host-side label array (for both reference and gpu-computed results)
     VertexId     *reference_labels      = new VertexId[graph->nodes];
@@ -543,79 +435,48 @@
         max_in_sizing,
         partition_factor,
         partition_seed), "Problem BFS Initialization Failed", __FILE__, __LINE__);
-    util::GRError(enactor->Init (context, problem, max_grid_size), "BFS Enactor init failed", __FILE__, __LINE__);
-=======
-        (MARK_PREDECESSORS && ENABLE_IDEMPOTENCE)> Problem; // does not use double buffer
-
-    // Allocate host-side label array (for both reference and gpu-computed results)
-    VertexId    *reference_labels       = (VertexId*)malloc(sizeof(VertexId) * graph.nodes);
-    VertexId    *reference_preds        = (VertexId*)malloc(sizeof(VertexId) * graph.nodes);
-    VertexId    *h_labels               = (VertexId*)malloc(sizeof(VertexId) * graph.nodes);
-    VertexId    *reference_check_label  = (g_quick) ? NULL : reference_labels;
-    VertexId    *reference_check_preds  = NULL;
-    VertexId    *h_preds                = NULL;
-    if (MARK_PREDECESSORS)
-    {
-        h_preds = (VertexId*)malloc(sizeof(VertexId) * graph.nodes);
-        if (!g_quick)
-        {
-            reference_check_preds = reference_preds;
-        }
-    }
-
-    // Allocate BFS enactor map
-    BFSEnactor<INSTRUMENT> bfs_enactor(g_verbose);
-
-    // Allocate problem on GPU
-    Problem *csr_problem = new Problem;
-    util::GRError(csr_problem->Init(
-                      g_stream_from_host,
-                      graph,
-                      num_gpus),
-                  "Problem BFS Initialization Failed", __FILE__, __LINE__);
-
->>>>>>> dc7a660e
+    util::GRError(enactor->Init (context, problem, max_grid_size, traversal_mode), "BFS Enactor init failed", __FILE__, __LINE__);
+
     //
     // Compute reference CPU BFS solution for source-distance
     //
     if (reference_check_label != NULL)
     {
-<<<<<<< HEAD
-        printf("compute ref value\n");
+        printf("Computing reference value ...\n");
         SimpleReferenceBfs<VertexId, Value, SizeT, MARK_PREDECESSORS, ENABLE_IDEMPOTENCE>(
-=======
-        printf("Computing reference value ...\n");
-        SimpleReferenceBfs<VertexId, Value, SizeT, MARK_PREDECESSORS>(
->>>>>>> dc7a660e
             graph,
             reference_check_label,
             reference_check_preds,
             src);
         printf("\n");
     }
-<<<<<<< HEAD
 
     Stats     *stats       = new Stats("GPU BFS");
     long long total_queued = 0;
     VertexId  search_depth = 0;
     double    avg_duty     = 0.0; 
+    float     elapsed      = 0.0;
 
     // Perform BFS
     CpuTimer cpu_timer;
 
-    util::GRError(problem->Reset(src, enactor->GetFrontierType(), max_queue_sizing, max_queue_sizing1), "BFS Problem Data Reset Failed", __FILE__, __LINE__);
-    util::GRError(enactor->Reset(), "BFS Enactor Reset failed", __FILE__, __LINE__);
-
-    util::GRError("Error before Enact", __FILE__, __LINE__);
-    printf("__________________________\n");fflush(stdout);
-    cpu_timer.Start();
-    util::GRError(enactor->Enact(src), "BFS Problem Enact Failed", __FILE__, __LINE__);
-    cpu_timer.Stop();
-    printf("--------------------------\n");fflush(stdout);
+    for (int iter = 0; iter < iterations; ++iter)
+    {
+        util::GRError(problem->Reset(src, enactor->GetFrontierType(), max_queue_sizing, max_queue_sizing1), "BFS Problem Data Reset Failed", __FILE__, __LINE__);
+        util::GRError(enactor->Reset(), "BFS Enactor Reset failed", __FILE__, __LINE__);
+
+        util::GRError("Error before Enact", __FILE__, __LINE__);
+        printf("__________________________\n");fflush(stdout);
+        cpu_timer.Start();
+        util::GRError(enactor->Enact(src, traversal_mode), "BFS Problem Enact Failed", __FILE__, __LINE__);
+        cpu_timer.Stop();
+        printf("--------------------------\n");fflush(stdout);
+        elapsed += cpu_timer.ElapsedMillis();
+    }
+
+    elapsed /= iterations;
 
     enactor->GetStatistics(total_queued, search_depth, avg_duty);
-
-    float elapsed = cpu_timer.ElapsedMillis();
 
     // Copy out results
     util::GRError(problem->Extract(h_labels, h_preds), "BFS Problem Data Extraction Failed", __FILE__, __LINE__);
@@ -631,69 +492,12 @@
             if (!MARK_PREDECESSORS) {
                 printf("Label Validity: ");
                 int error_num = CompareResults(h_labels, reference_check_label, graph->nodes, true);
-=======
-
-    Stats *stats = new Stats("GPU BFS");
-
-    long long           total_queued = 0;
-    VertexId            search_depth = 0;
-    double              avg_duty = 0.0;
-
-    // Perform BFS
-    GpuTimer gpu_timer;
-
-    float elapsed = 0.0f;
-
-    for (int iter = 0; iter < iterations; ++iter)
-    {
-        util::GRError(
-            csr_problem->Reset(src, bfs_enactor.GetFrontierType(),
-                               max_queue_sizing),
-            "BFS Problem Data Reset Failed", __FILE__, __LINE__);
-        gpu_timer.Start();
-        util::GRError(
-            bfs_enactor.template Enact<Problem>(context, csr_problem, src,
-                                                max_grid_size, traversal_mode),
-            "BFS Problem Enact Failed", __FILE__, __LINE__);
-        gpu_timer.Stop();
-
-        elapsed += gpu_timer.ElapsedMillis();
-    }
-
-    elapsed /= iterations;
-
-    bfs_enactor.GetStatistics(total_queued, search_depth, avg_duty);
-
-    // Copy out results
-    util::GRError(
-        csr_problem->Extract(h_labels, h_preds),
-        "BFS Problem Data Extraction Failed", __FILE__, __LINE__);
-
-    // Verify the result
-    if (reference_check_label != NULL)
-    {
-        if (!ENABLE_IDEMPOTENCE)
-        {
-            printf("Label Validity: ");
-            int error_num = CompareResults(
-                h_labels, reference_check_label, graph.nodes, true);
-            if (error_num > 0)
-                printf("%d errors occurred.\n", error_num);
-        }
-        else
-        {
-            if (!MARK_PREDECESSORS)
-            {
-                printf("Label Validity: ");
-                int error_num = CompareResults(
-                    h_labels, reference_check_label, graph.nodes, true);
->>>>>>> dc7a660e
                 if (error_num > 0)
                     printf("%d errors occurred.\n", error_num);
             }
         }
     }
-<<<<<<< HEAD
+
     printf("\nFirst 40 labels of the GPU result."); 
     // Display Solution
     DisplaySolution<VertexId, SizeT, MARK_PREDECESSORS, ENABLE_IDEMPOTENCE>
@@ -838,31 +642,6 @@
     else RunTests_debug
         <VertexId, Value, SizeT, 
         false> (parameter);
-=======
-
-    // Display Solution
-    DisplaySolution(
-        h_labels, h_preds, graph.nodes, MARK_PREDECESSORS, ENABLE_IDEMPOTENCE);
-
-    DisplayStats<MARK_PREDECESSORS>(
-        *stats,
-        src,
-        h_labels,
-        graph,
-        elapsed,
-        search_depth,
-        total_queued,
-        avg_duty);
-
-    // Cleanup
-    delete stats;
-    if (csr_problem) delete csr_problem;
-    if (reference_labels) free(reference_labels);
-    if (h_labels) free(h_labels);
-    if (h_preds) free(h_preds);
-
-    cudaDeviceSynchronize();
->>>>>>> dc7a660e
 }
 
 /**
@@ -888,7 +667,6 @@
     int                         *gpu_idx,
     cudaStream_t                *streams)
 {
-<<<<<<< HEAD
     string src_str="";
     Test_Parameter *parameter = new Test_Parameter;   
  
@@ -912,183 +690,21 @@
     }
     printf("src = %lld\n", (long long) parameter->src);
 
+    // traversal mode
+    args.GetCmdLineArgument("traversal-mode", parameter->traversal_mode);
+    if (parameter->traversal_mode == -1)
+    {
+        parameter->traversal_mode = graph->GetAverageDegree() > 8 ? 0 : 1;
+    }
+
     RunTests_instrumented<VertexId, Value, SizeT>(parameter);
-=======
-    VertexId    src              = -1;  // Use whatever the specified graph-type's default is
-    std::string src_str;
-    bool        instrumented     = 0;   // Whether or not to collect instrumentation from kernels
-    bool        mark_pred        = 0;   // Whether or not to mark src-distance vs. parent vertices
-    bool        idempotence      = 1;   // Whether or not to enable idempotence operation
-    int         max_grid_size    = 0;   // Maximum grid size (0: leave it up to the enactor)
-    int         num_gpus         = 1;   // Number of GPUs for multi-gpu enactor to use
-    double      max_queue_sizing = 1.0; // Maximum size scaling factor for work queues (e.g., 1.0 creates n and m-element vertex and edge frontiers).
-    int         iterations       = 1;   // Number of runs for testing
-    int         traversal_mode   = -1;  // Load-balacned or Dynamic cooperative
-    g_quick                      = false;   // Whether or not to skip reference validation
-    // source vertex
-    args.GetCmdLineArgument("src", src_str);
-    if (src_str.empty())
-    {
-        src = 0;
-    }
-    else if (src_str.compare("randomize") == 0)
-    {
-        src = graphio::RandomNode(graph.nodes);
-    }
-    else if (src_str.compare("largestdegree") == 0)
-    {
-        int max_degree;
-        src = graph.GetNodeWithHighestDegree(max_degree);
-        printf("Using highest degree (%d) vertex: %d\n", max_degree, src);
-    }
-    else
-    {
-        args.GetCmdLineArgument("src", src);
-    }
-
-    // traversal mode
-    args.GetCmdLineArgument("traversal-mode", traversal_mode);
-    if (traversal_mode == -1)
-    {
-        traversal_mode = graph.GetAverageDegree() > 8 ? 0 : 1;
-    }
-
-    // printf("Display neighbor list of src:\n");
-    // graph.DisplayNeighborList(src);
-
-    mark_pred    = args.CheckCmdLineFlag("mark-pred");
-    g_verbose    = args.CheckCmdLineFlag("v");
-    instrumented = args.CheckCmdLineFlag("instrumented");
-    g_quick = args.CheckCmdLineFlag("quick");
-
-    args.GetCmdLineArgument("iteration-num", iterations);
-    args.GetCmdLineArgument("grid-size", max_grid_size);
-    args.GetCmdLineArgument("idempotence", idempotence);
-    args.GetCmdLineArgument("queue-sizing", max_queue_sizing);
-
-    if (instrumented)
-    {
-        if (mark_pred)
-        {
-            if (idempotence)
-            {
-                RunTests<VertexId, Value, SizeT, true, true, true>(
-                    graph,
-                    src,
-                    max_grid_size,
-                    num_gpus,
-                    max_queue_sizing,
-                    iterations,
-                    traversal_mode,
-                    context);
-            }
-            else
-            {
-                RunTests<VertexId, Value, SizeT, true, true, false>(
-                    graph,
-                    src,
-                    max_grid_size,
-                    num_gpus,
-                    max_queue_sizing,
-                    iterations,
-                    traversal_mode,
-                    context);
-            }
-        }
-        else
-        {
-            if (idempotence)
-            {
-                RunTests<VertexId, Value, SizeT, true, false, true>(
-                    graph,
-                    src,
-                    max_grid_size,
-                    num_gpus,
-                    max_queue_sizing,
-                    iterations,
-                    traversal_mode,
-                    context);
-            }
-            else
-            {
-                RunTests<VertexId, Value, SizeT, true, false, false>(
-                    graph,
-                    src,
-                    max_grid_size,
-                    num_gpus,
-                    max_queue_sizing,
-                    iterations,
-                    traversal_mode,
-                    context);
-            }
-        }
-    }
-    else
-    {
-        if (mark_pred)
-        {
-            if (idempotence)
-            {
-                RunTests<VertexId, Value, SizeT, false, true, true>(
-                    graph,
-                    src,
-                    max_grid_size,
-                    num_gpus,
-                    max_queue_sizing,
-                    iterations,
-                    traversal_mode,
-                    context);
-            }
-            else
-            {
-                RunTests<VertexId, Value, SizeT, false, true, false>(
-                    graph,
-                    src,
-                    max_grid_size,
-                    num_gpus,
-                    max_queue_sizing,
-                    iterations,
-                    traversal_mode,
-                    context);
-            }
-        }
-        else
-        {
-            if (idempotence)
-            {
-                RunTests<VertexId, Value, SizeT, false, false, true>(
-                    graph,
-                    src,
-                    max_grid_size,
-                    num_gpus,
-                    max_queue_sizing,
-                    iterations,
-                    traversal_mode,
-                    context);
-            }
-            else
-            {
-                RunTests<VertexId, Value, SizeT, false, false, false>(
-                    graph,
-                    src,
-                    max_grid_size,
-                    num_gpus,
-                    max_queue_sizing,
-                    iterations,
-                    traversal_mode,
-                    context);
-            }
-        }
-    }
->>>>>>> dc7a660e
 }
 
 /******************************************************************************
-<<<<<<< HEAD
 * Main
 ******************************************************************************/
 
-int cpp_main( int argc, char** argv)
+int main( int argc, char** argv)
 {
     CommandLineArgs  args(argc, argv);
     int              num_gpus     = 0;
@@ -1098,21 +714,10 @@
     bool             g_undirected = false;
 
     if ((argc < 2) || (args.CheckCmdLineFlag("help"))) {
-=======
- * Main
- ******************************************************************************/
-int main( int argc, char** argv)
-{
-    CommandLineArgs args(argc, argv);
-
-    if ((argc < 2) || (args.CheckCmdLineFlag("help")))
-    {
->>>>>>> dc7a660e
         Usage();
         return 1;
     }
 
-<<<<<<< HEAD
     if (args.CheckCmdLineFlag  ("device"))
     {   
         std::vector<int> gpus;
@@ -1142,25 +747,12 @@
     }
     printf("\n"); fflush(stdout);
     
-=======
-    //DeviceInit(args);
-    //cudaSetDeviceFlags(cudaDeviceMapHost);
-
-    int dev = 0;
-    args.GetCmdLineArgument("device", dev);
-    ContextPtr context = mgpu::CreateCudaDevice(dev);
-
-    //srand(0); // Presently deterministic
-    //srand(time(NULL));
-
->>>>>>> dc7a660e
     // Parse graph-contruction params
     g_undirected = args.CheckCmdLineFlag("undirected");
 
     std::string graph_type = argv[1];
     int flags = args.ParsedArgc();
     int graph_args = argc - flags - 1;
-<<<<<<< HEAD
 
     if (graph_args < 1) {
         Usage();
@@ -1282,72 +874,3 @@
 
     return 0;
 }
-=======
-
-    if (graph_args < 1)
-    {
-        Usage();
-        return 1;
-    }
-
-    //
-    // Construct graph and perform search(es)
-    //
-
-    typedef int VertexId;                   // Use as the node identifier
-    typedef int Value;                      // Use as the value type
-    typedef int SizeT;                      // Use as the graph size type
-    Csr<VertexId, Value, SizeT> csr(false); // default for stream_from_host
-    if (graph_args < 1) { Usage(); return 1; }
-
-    if (graph_type == "market")
-    {
-        // Matrix-market coordinate-formatted graph file
-        char *market_filename = (graph_args == 2) ? argv[2] : NULL;
-        if (graphio::BuildMarketGraph<false>(
-                market_filename,
-                csr,
-                g_undirected,
-                false) != 0) // no inverse graph
-        {
-            return 1;
-        }
-
-        csr.PrintHistogram();
-        RunTests(csr, args, *context);
-    }
-
-    else if (graph_type == "rmat")
-    {
-        // parse rmat parameters
-        SizeT rmat_nodes = 1 << 10;
-        SizeT rmat_edges = 1 << 10;
-        double rmat_a = 0.55;
-        double rmat_b = 0.2;
-        double rmat_c = 0.2;
-        double rmat_d = 0.05;
-
-        if (graphio::BuildRmatGraph<false>(
-                rmat_nodes,
-                rmat_edges,
-                csr,
-                g_undirected,
-                rmat_a,
-                rmat_b,
-                rmat_c,
-                rmat_d) != 0)
-        {
-            return 1;
-        }
-
-        csr.PrintHistogram();
-        RunTests(csr, args, *context);
-    }
-    else
-    {
-        fprintf(stderr, "Unspecified graph type\n");
-        return 1;
-    }
-    return 0;
-}
->>>>>>> dc7a660e
