--- conflicted
+++ resolved
@@ -277,62 +277,14 @@
     typename    VertexId,
     typename    SizeT,
     typename    Value,
-<<<<<<< HEAD
-    bool        INSTRUMENT,
-    bool        DEBUG,
-    bool        SIZE_CHECK,
-=======
     //bool        INSTRUMENT,
     //bool        DEBUG,
     //bool        SIZE_CHECK,
->>>>>>> 81002d78
     bool        MARK_PREDECESSORS,
     bool        ENABLE_IDEMPOTENCE >
 void RunTests(Info<VertexId, SizeT, Value> *info)
 {
     typedef BFSProblem < VertexId,
-<<<<<<< HEAD
-        SizeT,
-        Value,
-        MARK_PREDECESSORS,
-        ENABLE_IDEMPOTENCE,
-        (MARK_PREDECESSORS && ENABLE_IDEMPOTENCE) >
-        Problem;  // does not use double buffer
-
-    typedef BFSEnactor < Problem,
-        INSTRUMENT,
-        DEBUG,
-        SIZE_CHECK >
-        Enactor;
-
-    // parse configurations from mObject info
-    Csr<VertexId, SizeT, Value> 
-               *graph               = info->csr_ptr;
-    VertexId    src                 = info->info["source_vertex"    ].get_int64 ();
-    int         max_grid_size       = info->info["max_grid_size"    ].get_int   ();
-    int         num_gpus            = info->info["num_gpus"         ].get_int   ();
-    double      max_queue_sizing    = info->info["max_queue_sizing" ].get_real  ();
-    double      max_queue_sizing1   = info->info["max_queue_sizing1"].get_real  ();
-    double      max_in_sizing       = info->info["max_in_sizing"    ].get_real  ();
-    std::string partition_method    = info->info["partition_method" ].get_str   ();
-    double      partition_factor    = info->info["partition_factor" ].get_real  ();
-    int         partition_seed      = info->info["partition_seed"   ].get_int   ();
-    bool        quiet_mode          = info->info["quiet_mode"       ].get_bool  ();
-    bool        quick_mode          = info->info["quick_mode"       ].get_bool  ();
-    bool        stream_from_host    = info->info["stream_from_host" ].get_bool  ();
-    int         traversal_mode      = info->info["traversal_mode"   ].get_int   ();
-    int         iterations          = info->info["num_iteration"    ].get_int   ();
-
-    int        *gpu_idx               = new int     [num_gpus];
-    size_t     *org_size              = new size_t  [num_gpus];
-    // allocate host-side label array (for both reference and GPU results)
-    VertexId   *reference_labels      = new VertexId[graph->nodes];
-    VertexId   *reference_preds       = new VertexId[graph->nodes];
-    VertexId   *h_labels              = new VertexId[graph->nodes];
-    VertexId   *reference_check_label = (quick_mode) ? NULL : reference_labels;
-    VertexId   *reference_check_preds = NULL;
-    VertexId   *h_preds               = NULL;
-=======
             SizeT,
             Value,
             MARK_PREDECESSORS,
@@ -365,8 +317,16 @@
     bool     debug                 = info->info["debug_mode"        ].get_bool ();
     bool     size_check            = info->info["size_check"        ].get_bool ();
     int      iterations            = 1; //disable since doesn't support mgpu stop condition. info->info["num_iteration"].get_int();
-    CpuTimer cpu_timer;
->>>>>>> 81002d78
+    int        *gpu_idx               = new int     [num_gpus];
+    size_t     *org_size              = new size_t  [num_gpus];
+    // allocate host-side label array (for both reference and GPU results)
+    VertexId   *reference_labels      = new VertexId[graph->nodes];
+    VertexId   *reference_preds       = new VertexId[graph->nodes];
+    VertexId   *h_labels              = new VertexId[graph->nodes];
+    VertexId   *reference_check_label = (quick_mode) ? NULL : reference_labels;
+    VertexId   *reference_check_preds = NULL;
+    VertexId   *h_preds               = NULL;
+    CpuTimer    cpu_timer;
 
     CpuTimer cpu_timer;
     cpu_timer.Start();
@@ -389,21 +349,8 @@
         cudaSetDevice(gpu_idx[gpu]);
         cudaMemGetInfo(&(org_size[gpu]), &dummy);
     }
-<<<<<<< HEAD
-    // Allocate BFS enactor map
-    Enactor *enactor= new Enactor(num_gpus, gpu_idx);
-            
-    // Allocate problem on GPU
-    if (!quiet_mode)
-    {
-        printf("Initalizing problem ...\n");
-        fflush(stdout);
-    }
-    Problem *problem = new Problem;
-=======
 
     Problem* problem = new Problem;  // allocate problem on GPU
->>>>>>> 81002d78
     util::GRError(problem->Init(
         stream_from_host,
         graph,
@@ -411,7 +358,6 @@
         num_gpus,
         gpu_idx,
         partition_method,
-<<<<<<< HEAD
         partition_factor,
         partition_seed), 
         "Problem BFS Initialization Failed", __FILE__, __LINE__);
@@ -421,6 +367,8 @@
         printf("Initalizing enactor ...\n");
         fflush(stdout);
     }
+    Enactor* enactor = new Enactor(
+        num_gpus, gpu_idx, instrument, debug, size_check);  // enactor map
     util::GRError(enactor->Init (problem, max_grid_size, traversal_mode), 
         "BFS Enactor init failed", __FILE__, __LINE__);
     cpu_timer.Stop();
@@ -429,24 +377,6 @@
     //
     // Compute reference CPU BFS solution for source-distance
     //
-=======
-        streams,
-        max_queue_sizing,
-        max_in_sizing,
-        partition_factor,
-        partition_seed),
-        "BFS Problem Init failed", __FILE__, __LINE__);
-
-    Enactor* enactor = new Enactor(
-        num_gpus, gpu_idx, instrument, debug, size_check);  // enactor map
-    util::GRError(enactor->Init(
-        context, problem, max_grid_size, traversal_mode),
-        "BFS Enactor Init failed", __FILE__, __LINE__);
-    cpu_timer.Stop();
-    info -> info["preprocess_time"] = cpu_timer.ElapsedMillis();
-
-    // compute reference CPU BFS solution for source-distance
->>>>>>> 81002d78
     if (!quick_mode)
     {
         if (!quiet_mode)
@@ -454,14 +384,6 @@
             printf("Computing reference value ...\n");
             fflush(stdout);
         }
-<<<<<<< HEAD
-        ReferenceBFS<VertexId, SizeT, Value, 
-            MARK_PREDECESSORS, ENABLE_IDEMPOTENCE>(
-            graph,
-            reference_check_label,
-            reference_check_preds,
-            src);
-=======
         ReferenceBFS<VertexId, SizeT, Value,
             MARK_PREDECESSORS, ENABLE_IDEMPOTENCE>(
             graph, 
@@ -473,7 +395,6 @@
         {
             printf("\n");
         }
->>>>>>> 81002d78
     }
 
     // perform BFS
@@ -481,7 +402,6 @@
 
     for (int iter = 0; iter < iterations; ++iter)
     {
-<<<<<<< HEAD
         util::GRError(problem->Reset(), 
             "BFS Problem Data Reset Failed", __FILE__, __LINE__);
         util::GRError(enactor->Reset(src, enactor->GetFrontierType(), 
@@ -490,15 +410,6 @@
             max_in_sizing, max_in_sizing, max_in_sizing, max_in_sizing), 
             "BFS Enactor Reset failed", __FILE__, __LINE__);
         util::GRError("Error before Enact", __FILE__, __LINE__);
-=======
-        util::GRError(problem->Reset(
-            src, enactor->GetFrontierType(),
-            max_queue_sizing, max_queue_sizing1),
-            "BFS Problem Data Reset Failed", __FILE__, __LINE__);
-
-        util::GRError(enactor->Reset(),
-            "BFS Enactor Reset failed", __FILE__, __LINE__);
->>>>>>> 81002d78
 
         if (!quiet_mode)
         {
@@ -713,35 +624,18 @@
     typename    VertexId,
     typename    SizeT,
     typename    Value,
-<<<<<<< HEAD
-    bool        INSTRUMENT,
-    bool        DEBUG,
-    bool        SIZE_CHECK,
-=======
     //bool        INSTRUMENT,
     //bool        DEBUG,
     //bool        SIZE_CHECK,
->>>>>>> 81002d78
     bool        MARK_PREDECESSORS >
 void RunTests_enable_idempotence(Info<VertexId, SizeT, Value> *info)
 {
-<<<<<<< HEAD
-    if (info->info["idempotent"].get_bool())    
-        RunTests
-            <VertexId, SizeT, Value, INSTRUMENT, DEBUG, SIZE_CHECK, MARK_PREDECESSORS, 
-            true > (info);
-    else 
-        RunTests
-            <VertexId, SizeT, Value, INSTRUMENT, DEBUG, SIZE_CHECK, MARK_PREDECESSORS,
-            false> (info);
-=======
     if (info->info["idempotent"].get_bool())
         RunTests <VertexId, SizeT, Value,/* INSTRUMENT, DEBUG, SIZE_CHECK,*/
                  MARK_PREDECESSORS, true > (info);
     else
         RunTests <VertexId, SizeT, Value,/* INSTRUMENT, DEBUG, SIZE_CHECK,*/
                  MARK_PREDECESSORS, false> (info);
->>>>>>> 81002d78
 }
 
 /**
@@ -759,94 +653,6 @@
 template <
     typename    VertexId,
     typename    SizeT,
-<<<<<<< HEAD
-    typename    Value,
-    bool        INSTRUMENT,
-    bool        DEBUG,
-    bool        SIZE_CHECK >
-void RunTests_mark_predecessors(Info<VertexId, Value, SizeT> *info)
-{
-    if (info->info["mark_predecessors"].get_bool())
-        RunTests_enable_idempotence
-            <VertexId, SizeT, Value, INSTRUMENT, DEBUG, SIZE_CHECK,
-            true > (info);
-    else
-        RunTests_enable_idempotence
-            <VertexId, SizeT, Value, INSTRUMENT, DEBUG, SIZE_CHECK, 
-            false> (info);
-}
-
-/**
- * @brief RunTests entry
- *
- * @tparam VertexId
- * @tparam Value
- * @tparam SizeT
- * @tparam INSTRUMENT
- * @tparam DEBUG
- *
- * @param[in] info Pointer to info contains parameters and statistics.
- */
-template <
-    typename      VertexId,
-    typename      SizeT,
-    typename      Value,
-    bool          INSTRUMENT,
-    bool          DEBUG >
-void RunTests_size_check(Info<VertexId, Value, SizeT> *info)
-{
-    if (info->info["size_check"].get_bool())
-        RunTests_mark_predecessors
-            <VertexId, SizeT, Value, INSTRUMENT, DEBUG, 
-            true > (info);
-    else
-        RunTests_mark_predecessors
-            <VertexId, SizeT, Value, INSTRUMENT, DEBUG, 
-            false> (info);
-}
-
-/**
- * @brief RunTests entry
- *
- * @tparam VertexId
- * @tparam Value
- * @tparam SizeT
- * @tparam INSTRUMENT
- *
- * @param[in] info Pointer to info contains parameters and statistics.
- */
-template <
-    typename    VertexId,
-    typename    SizeT,
-    typename    Value,
-    bool        INSTRUMENT>
-void RunTests_debug(Info<VertexId, Value, SizeT> *info)
-{
-    if (info->info["debug_mode"].get_bool())
-        RunTests_size_check
-            <VertexId, SizeT, Value, INSTRUMENT, 
-            true > (info);
-    else
-        RunTests_size_check
-            <VertexId, SizeT, Value, INSTRUMENT, 
-            false> (info);
-}
-
-template <
-    typename      VertexId,
-    typename      SizeT,
-    typename      Value>
-void RunTests_instrumented(Info<VertexId, Value, SizeT> *info)
-{
-    if (info->info["instrument"].get_bool())
-        RunTests_debug
-            <VertexId, SizeT, Value,
-            true > (info);
-    else
-        RunTests_debug
-            <VertexId, SizeT, Value, 
-            false> (info);
-=======
     typename    Value>
     //bool        INSTRUMENT,
     //bool        DEBUG,
@@ -859,7 +665,6 @@
     else
         RunTests_enable_idempotence<VertexId, SizeT, Value,/* INSTRUMENT,
                                     DEBUG, SIZE_CHECK,*/ false> (info);
->>>>>>> 81002d78
 }
 
 /******************************************************************************
@@ -919,34 +724,20 @@
     typename VertexId> 
 int main_SizeT(CommandLineArgs *args)
 {
-<<<<<<< HEAD
-    if (args -> CheckCmdLineFlag("64bit-Value"))
-        return main_SizeT<VertexId, long long>(args);
-    else 
-        return main_SizeT<VertexId, int      >(args);
-=======
 // disabled to reduce compile time
 //    if (args -> CheckCmdLineFlag("64bit-SizeT"))
 //        return main_Value<VertexId, long long>(args);
 //    else
         return main_Value<VertexId, int      >(args);
->>>>>>> 81002d78
 }
 
 int main_VertexId(CommandLineArgs *args)
 {
-<<<<<<< HEAD
-    if (args -> CheckCmdLineFlag("64bit-VertexId"))
-        return main_Value<long long>(args);
-    else 
-        return main_Value<int      >(args);
-=======
 // disabled, because oprtr::filter::KernelPolicy::SmemStorage is too large for 64bit VertexId
 //    if (args -> CheckCmdLineFlag("64bit-VertexId"))
 //        return main_SizeT<long long>(args);
 //    else 
         return main_SizeT<int      >(args);
->>>>>>> 81002d78
 }
 
 int main(int argc, char** argv)
