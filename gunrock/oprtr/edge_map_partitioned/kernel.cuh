--- conflicted
+++ resolved
@@ -213,15 +213,16 @@
 
         //printf("my_id:%d, vid bef:%d\n", my_id, v_id);
         // add a zero length neighbor list to the end (this for getting both exclusive and inclusive scan in one array)
-<<<<<<< HEAD
-        SizeT num_edges = GetNeighborListLength(d_row_offsets, d_column_indices, v_id, max_vertex, max_edge, ADVANCE_TYPE);
-        //SizeT num_edges = (my_id == num_elements) ? 0 : ncount;
-=======
-        SizeT ncount = (!out_inv) ? GetNeighborListLength(d_row_offsets, d_column_indices, v_id, max_vertex, max_edge, ADVANCE_TYPE): GetNeighborListLength(d_column_offsets, d_row_indices, v_id, max_vertex, max_edge, ADVANCE_TYPE);
+        SizeT ncount = (!out_inv) 
+            ? GetNeighborListLength(
+                d_row_offsets, d_column_indices, 
+                v_id, max_vertex, max_edge, ADVANCE_TYPE)
+            : GetNeighborListLength(
+                d_column_offsets, d_row_indices, 
+                v_id, max_vertex, max_edge, ADVANCE_TYPE);
         //printf("my_id:%d, out_inv:%d, vid:%d, ncount:%d\n", my_id, out_inv, v_id, ncount);
         SizeT num_edges = (my_id == num_elements) ? 0 : ncount;
         //printf("%d, %d, %dG\t", my_id, v_id, num_edges);
->>>>>>> 7b2322df
         d_scanned_edges[my_id] = num_edges;
     }
 
@@ -398,14 +399,6 @@
                                     util::io::ModifiedStore<ProblemData::QUEUE_WRITE_MODIFIER>::St(
                                             u,
                                             d_out + out_index);
-<<<<<<< HEAD
-                                    if (app::to_track(problem -> gpu_idx, u))
-                                    {
-                                        printf("%d\t %s\t storing [%d] into %p + %d\n",
-                                            problem -> gpu_idx, __func__, u, d_out, out_index);
-                                    } 
-=======
->>>>>>> 7b2322df
                                 } else if (ADVANCE_TYPE == gunrock::oprtr::advance::V2E
                                          ||ADVANCE_TYPE == gunrock::oprtr::advance::E2E) {
                                     util::io::ModifiedStore<ProblemData::QUEUE_WRITE_MODIFIER>::St(
@@ -703,25 +696,11 @@
                             util::io::ModifiedStore<ProblemData::QUEUE_WRITE_MODIFIER>::St(
                                     u,
                                     d_out + offset+i);
-<<<<<<< HEAD
-                            if (app::to_track(problem -> gpu_idx, u))
-                            {
-                                printf("%d\t %s\t storing [%d] -> %p + %d\n",
-                                    problem->gpu_idx, __func__, u, d_out, offset + i);
-                            } 
-=======
->>>>>>> 7b2322df
                         } else if (ADVANCE_TYPE == gunrock::oprtr::advance::V2E
                                  ||ADVANCE_TYPE == gunrock::oprtr::advance::E2E) {
                             util::io::ModifiedStore<ProblemData::QUEUE_WRITE_MODIFIER>::St(
                                     (VertexId)lookup,
                                     d_out + offset+i);
-                            if (app::to_track(problem -> gpu_idx, u))
-                            {
-                                printf("%d\t %s\t storing [%d] -> %p + %d for [%d]\n",
-                                    problem->gpu_idx, __func__, lookup, 
-                                    d_out, offset + i, u);
-                            } 
                         }
                     }
                     //printf("%d,%dCe\t", threadIdx.x, i);
