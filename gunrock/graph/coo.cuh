--- conflicted
+++ resolved
@@ -439,10 +439,7 @@
             
             if (thread_num == 0)
                 edge_start = 0;
-<<<<<<< HEAD
-            
-=======
->>>>>>> 29fc31e3
+
             if (thread_num == num_threads - 1)
                 edge_end = this -> edges;
 
