// ----------------------------------------------------------------------------
// Gunrock -- Fast and Efficient GPU Graph Library
// ----------------------------------------------------------------------------
// This source code is distributed under the terms of LICENSE.TXT
// in the root directory of this source distribution.
// ----------------------------------------------------------------------------

/**
 * @file mf_app.cu
 *
 * @brief maxflow (mf) application
 */

#include <gunrock/gunrock.h>

// Utilities and correctness-checking
#include <gunrock/util/test_utils.cuh>
#include <gunrock/util/type_limits.cuh>

// Graph definations
#include <gunrock/graphio/graphio.cuh>
#include <gunrock/app/app_base.cuh>
#include <gunrock/app/test_base.cuh>

// MF includes
#include <gunrock/app/mf/mf_enactor.cuh>
#include <gunrock/app/mf/mf_test.cuh>

//#define debug_aml(a...) {printf("%s:%d ", __FILE__, __LINE__); printf(a);\
    printf("\n");}
#define debug_aml(a...)

namespace gunrock {
namespace app {
namespace mf {

cudaError_t UseParameters(util::Parameters &parameters)
{
    cudaError_t retval = cudaSuccess;
    GUARD_CU(UseParameters_app    (parameters));
    GUARD_CU(UseParameters_problem(parameters));
    GUARD_CU(UseParameters_enactor(parameters));

    GUARD_CU(parameters.Use<uint64_t>(
    	"source",
    	util::REQUIRED_ARGUMENT | util::SINGLE_VALUE,
    	util::PreDefinedValues<uint64_t>::InvalidValue,
    	"<Vertex-ID|random|largestdegree> The source vertex\n"
    	"\tIf random, randomly select non-zero degree vertex;\n"
    	"\tIf largestdegree, select vertex with largest degree",
    	__FILE__, __LINE__));

    GUARD_CU(parameters.Use<uint64_t>(
    	"sink",
    	util::REQUIRED_ARGUMENT | util::SINGLE_VALUE,
    	util::PreDefinedValues<uint64_t>::InvalidValue,
    	"<Vertex-ID|random|largestdegree> The source vertex\n"
    	"\tIf random, randomly select non-zero degree vertex;\n"
    	"\tIf largestdegree, select vertex with largest degree",
    	__FILE__, __LINE__));

    GUARD_CU(parameters.Use<int>(
    	"seed",
    	util::REQUIRED_ARGUMENT | util::SINGLE_VALUE | util::OPTIONAL_PARAMETER,
    	util::PreDefinedValues<int>::InvalidValue,
    	"seed to generate random sources or sink",
    	__FILE__, __LINE__));
<<<<<<< HEAD
    return retval;
}

template <typename GraphT>
cudaError_t CorrectReverseCapacities(
    GraphT &d_graph,
    GraphT &u_graph)
{
    typedef typename GraphT::CsrT CsrT;
    cudaError_t retval = cudaSuccess;

    // Correct capacity values on reverse edges
    #pragma omp parallel for
    for (auto u = 0; u < u_graph.nodes; ++u)
    {
        auto e_start = u_graph.CsrT::GetNeighborListOffset(u);
        auto num_neighbors = u_graph.CsrT::GetNeighborListLength(u);
        auto e_end = e_start + num_neighbors;
        debug_aml("vertex %d\nnumber of neighbors %d", u,
            num_neighbors);
        for (auto e = e_start; e < e_end; ++e)
        {
            u_graph.CsrT::edge_values[e] = 0;
            auto v = u_graph.CsrT::GetEdgeDest(e);
            // Looking for edge u->v in directed graph
            auto f_start = d_graph.CsrT::GetNeighborListOffset(u);
            auto num_neighbors2 =
            d_graph.CsrT::GetNeighborListLength(u);
            auto f_end = f_start + num_neighbors2;
            for (auto f = f_start; f < f_end; ++f)
            {
                auto z = d_graph.CsrT::GetEdgeDest(f);
                if (z == v and d_graph.CsrT::edge_values[f] > 0)
                {
                    u_graph.CsrT::edge_values[e]  =
                    d_graph.CsrT::edge_values[f];
                    debug_aml("edge (%d, %d) cap = %lf\n", u, v, \
                        u_graph.CsrT::edge_values[e]);
                    break;
                }
            }
        }
    }

    return retval;
}

template <typename GraphT, typename ArrayT>
cudaError_t InitReverse(
    GraphT &u_graph,
    ArrayT &reverse)
{
    typedef typename GraphT::CsrT CsrT;
    cudaError_t retval = cudaSuccess;

    // Initialize reverse array.
    #pragma omp parallel for
    for (auto u = 0; u < u_graph.nodes; ++u)
    {
        auto e_start = u_graph.CsrT::GetNeighborListOffset(u);
        auto num_neighbors = u_graph.CsrT::GetNeighborListLength(u);
        auto e_end = e_start + num_neighbors;
        for (auto e = e_start; e < e_end; ++e)
        {
            auto v = u_graph.CsrT::GetEdgeDest(e);
            auto f_start = u_graph.CsrT::GetNeighborListOffset(v);
            auto num_neighbors2 = u_graph.CsrT::GetNeighborListLength(v);
            auto f_end = f_start + num_neighbors2;
            for (auto f = f_start; f < f_end; ++f)
            {
                auto z = u_graph.CsrT::GetEdgeDest(f);
                if (z == u)
                {
                    reverse[e] = f;
                    reverse[f] = e;
                    break;
                }
            }
        }
    }

=======
>>>>>>> 80e779a1
    return retval;
}

/**
 * @brief Run mf tests
 * @tparam     GraphT	  Type of the graph
 * @tparam     ValueT	  Type of the capacity on edges
 * @tparam     VertexT	  Type of vertex
 * @param[in]  parameters Excution parameters
 * @param[in]  graph	  Input graph
 * @param[in]  ref_flow	  Reference flow on edges
 * @param[in]  target	  Whether to perform the mf
 * \return cudaError_t error message(s), if any
 */
template <typename GraphT, typename ValueT, typename VertexT>
cudaError_t RunTests(
    util::Parameters  &parameters,
    GraphT	      &graph,
    VertexT	      *h_reverse,
    ValueT	      *ref_flow,
    util::Location    target = util::DEVICE)
{
    debug_aml("RunTests starts");
    cudaError_t retval = cudaSuccess;

    typedef Problem<GraphT>	      ProblemT;
    typedef Enactor<ProblemT>	      EnactorT;

    util::CpuTimer total_timer;	total_timer.Start();
    util::CpuTimer cpu_timer;	cpu_timer.Start();

    // parse configurations from parameters
    bool quiet_mode	    = parameters.Get<bool>("quiet");
    int  num_runs	    = parameters.Get<int >("num-runs");
    std::string validation  = parameters.Get<std::string>("validation");
    VertexT source	    = parameters.Get<VertexT>("source");
    VertexT sink	    = parameters.Get<VertexT>("sink");
    debug_aml("source %d, sink %d, quite_mode %d, num-runs %d", source, sink,
	    quiet_mode, num_runs);

    util::Info info("MF", parameters, graph); // initialize Info structure

    // Allocate host-side array (for both reference and GPU-computed results)
    // ... for function Extract

    ValueT *h_flow  = new ValueT[graph.edges];
    int *min_cut    = new int   [graph.nodes];
<<<<<<< HEAD
    for (auto u = 0; u < graph.nodes; ++u) min_cut[u] = 0;
=======
    // for (auto u = 0; u < graph.nodes; ++u) min_cut[u] = 0;
    memset(min_cut, 0, graph.nodes * sizeof(min_cut[0]));

    bool * vertex_reachabilities = new bool[graph.nodes];

    ValueT * h_residuals = new ValueT[graph.edges];
>>>>>>> 80e779a1
    
    // Allocate problem and enactor on GPU, and initialize them
    ProblemT problem(parameters);
    EnactorT enactor;
    GUARD_CU(problem.Init(graph,  target));
    GUARD_CU(enactor.Init(problem,target));

    cpu_timer.Stop();
    parameters.Set("preprocess-time", cpu_timer.ElapsedMillis());

    // perform the MF algorithm
    for (int run_num = 0; run_num < num_runs; ++run_num)
    {
        GUARD_CU(problem.Reset(graph, h_reverse, target));
        GUARD_CU(enactor.Reset(source, target));

        util::PrintMsg("______GPU PushRelabel algorithm____", !quiet_mode);

        cpu_timer.Start();
        GUARD_CU(enactor.Enact());
<<<<<<< HEAD

=======
>>>>>>> 80e779a1
        cpu_timer.Stop();
        info.CollectSingleRun(cpu_timer.ElapsedMillis());

        util::PrintMsg("-----------------------------------\nRun "
            + std::to_string(run_num) + ", elapsed: "
            + std::to_string(cpu_timer.ElapsedMillis()) +
            " ms, #iterations = "
            + std::to_string(enactor.enactor_slices[0]
                .enactor_stats.iteration), !quiet_mode);
        if (validation == "each")
        {
            GUARD_CU(problem.Extract(h_flow));
<<<<<<< HEAD
	        app::mf::minCut(graph, source, h_flow, min_cut);
=======
	    app::mf::minCut(graph, source, h_flow, min_cut, vertex_reachabilities, h_residuals);

>>>>>>> 80e779a1
            int num_errors = app::mf::Validate_Results(parameters, graph, 
		        source, sink, h_flow, h_reverse, min_cut, ref_flow, 
		        quiet_mode);
        }
    }

    // Copy out results
    cpu_timer.Start();
    if (validation == "last")
    {
<<<<<<< HEAD
        GUARD_CU(problem.Extract(h_flow));
        app::mf::minCut(graph, source, h_flow, min_cut);
        int num_errors = app::mf::Validate_Results(parameters, graph, 
            source, sink, h_flow, h_reverse, min_cut, ref_flow, quiet_mode);
=======
	GUARD_CU(problem.Extract(h_flow));
 	app::mf::minCut(graph, source, h_flow, min_cut, vertex_reachabilities, h_residuals);

        int num_errors = app::mf::Validate_Results(parameters, graph, 
		source, sink, h_flow, h_reverse, min_cut, ref_flow, quiet_mode);
>>>>>>> 80e779a1
    }

    // Compute running statistics
    //info.ComputeTraversalStats(enactor, h_flow);

    // Display_Memory_Usage(problem);
    #ifdef ENABLE_PERFORMANCE_PROFILING
        //Display_Performance_Profiling(enactor);
    #endif

    // Clean up
    GUARD_CU(enactor.Release(target));
    GUARD_CU(problem.Release(target));

    delete[] h_flow; h_flow = NULL;
    delete[] min_cut; min_cut = NULL;

    cpu_timer.Stop();
    total_timer.Stop();

    info.Finalize(cpu_timer.ElapsedMillis(), total_timer.ElapsedMillis());

    return retval;
}

} // namespace mf
} // namespace app
} // namespace gunrock

/*
 * @brief Entry of gunrock_maxflow function
 * @tparam     GraphT     Type of the graph
 * @tparam     ValueT     Type of the capacity/flow/excess
 *
 * @param[in]  parameters Excution parameters
 * @param[in]  graph      Input graph
 * @param[out] flow	  Return flow on edges
 * @param[out] maxflow	  Return flow value
 * @param[out] min_cut	  Return partition into two sets of nodes
 * \return     double     Return accumulated elapsed times for all runs
 */
<<<<<<< HEAD
=======
#if 0
>>>>>>> 80e779a1
template <typename GraphT, typename VertexT = typename GraphT::VertexT,
    typename ValueT = typename GraphT::ValueT>

double gunrock_mf(
    gunrock::util::Parameters &parameters,
    GraphT  &graph,
    VertexT *reverse,
    ValueT  *flow,
    int	    *min_cut,
<<<<<<< HEAD
    ValueT  &maxflow)
=======
    ValueT  &maxflow,
    bool   *vertex_reachabilities,
    ValueT *h_residuals)
>>>>>>> 80e779a1
{
    typedef gunrock::app::mf::Problem<GraphT>	ProblemT;
    typedef gunrock::app::mf::Enactor<ProblemT> EnactorT;

    gunrock::util::CpuTimer cpu_timer;
    gunrock::util::Location target = gunrock::util::DEVICE;

    double total_time = 0;
    if (parameters.UseDefault("quiet"))
        parameters.Set("quiet", true);

    // Allocate problem and enactor on GPU, and initialize them
    ProblemT problem(parameters);
    EnactorT enactor;
    problem.Init(graph,	  target);
    enactor.Init(problem, target);

    int num_runs = parameters.Get<int>("num-runs");
    int source = parameters.Get<VertexT>("source");
    int sink = parameters.Get<VertexT>("sink");

    for (int run_num = 0; run_num < num_runs; ++run_num)
    {
        problem.Reset(graph, reverse, target);
        enactor.Reset(source, target);

        cpu_timer.Start();
        enactor.Enact();
        cpu_timer.Stop();

        total_time += cpu_timer.ElapsedMillis();
        problem.Extract(flow);
<<<<<<< HEAD
	    gunrock::app::mf::minCut(graph, source, flow, min_cut);
=======
	gunrock::app::mf::minCut(graph, source, flow, min_cut, vertex_reachabilities, h_residuals);
>>>>>>> 80e779a1
    }

    enactor.Release(target);
    problem.Release(target);
    return total_time;
}
<<<<<<< HEAD
=======
#endif
>>>>>>> 80e779a1

/*
 * @brief Simple interface  take in graph as CSR format
 * @param[in]  num_nodes    Number of veritces in the input graph
 * @param[in]  num_edges    Number of edges in the input graph
 * @param[in]  row_offsets  CSR-formatted graph input row offsets
 * @param[in]  col_indices  CSR-formatted graph input column indices
 * @param[in]  capacity	    CSR-formatted graph input edge weights
 * @param[in]  num_runs     Number of runs to perform mf
 * @param[in]  source	    Source to push flow towards the sink
 * @param[out] flow	    Return flow calculated on edges
 * @param[out] maxflow	    Return maxflow value
 * \return     double       Return accumulated elapsed times for all runs
 */
/*
template <
    typename VertexT  = uint32_t,
    typename SizeT    = uint32_t,
    typename ValueT   = double>
double mf(
	const int     num_runs,
	ValueT	      *flow,
	ValueT	      &maxflow,
	int	      *min_cut,
	int	      undirected = 0
	)
{
    typedef typename gunrock::app::TestGraph<VertexT, SizeT, ValueT,
        gunrock::graph::HAS_EDGE_VALUES | gunrock::graph::HAS_CSR>  GraphT;
    typedef typename GraphT::CsrT				    CsrT;

    // Setup parameters
    gunrock::util::Parameters parameters("mf");
    gunrock::graphio::UseParameters(parameters);
    gunrock::app::mf::UseParameters(parameters);
    gunrock::app::UseParameters_test(parameters);
    parameters.Parse_CommandLine(0, NULL);
    parameters.Set("num-runs", num_runs);

    bool quiet = parameters.Get<bool>("quiet");

    GraphT d_graph;
    if (not undirected){
	parameters.Set<int>("remove-duplicate-edges", false);
	debug_aml("Load directed graph");
	gunrock::graphio::LoadGraph(parameters, d_graph);
    }

    GraphT u_graph;
    parameters.Set<int>("undirected", 1);
    parameters.Set<int>("remove-duplicate-edges", true);
    debug_aml("Load undirected graph");
    gunrock::graphio::LoadGraph(parameters, u_graph);

    if (parameters.Get<VertexT>("source") == 
	    gunrock::util::PreDefinedValues<VertexT>::InvalidValue){
	parameters.Set("source", 0);
    }
    if (parameters.Get<VertexT>("sink") == 
	    gunrock::util::PreDefinedValues<VertexT>::InvalidValue){
	parameters.Set("sink", u_graph.nodes-1);
    }

    VertexT* reverse = (VertexT*)malloc(sizeof(VertexT) * u_graph.edges);

    // Initialize reverse array.
    for (auto u = 0; u < u_graph.nodes; ++u)
    {
	auto e_start = u_graph.CsrT::GetNeighborListOffset(u);
	auto num_neighbors = u_graph.CsrT::GetNeighborListLength(u);
	auto e_end = e_start + num_neighbors;
	for (auto e = e_start; e < e_end; ++e)
	{
	    auto v = u_graph.CsrT::GetEdgeDest(e);
	    auto f_start = u_graph.CsrT::GetNeighborListOffset(v);
	    auto num_neighbors2 = u_graph.CsrT::GetNeighborListLength(v);
	    auto f_end = f_start + num_neighbors2;
	    for (auto f = f_start; f < f_end; ++f)
	    {
		auto z = u_graph.CsrT::GetEdgeDest(f);
		if (z == u)
		{
		    reverse[e] = f;
		    reverse[f] = e;
		    break;
		}
	    }
	}
    }

    if (not undirected){
	// Correct capacity values on reverse edges
	for (auto u = 0; u < u_graph.nodes; ++u)
	{
	    auto e_start = u_graph.CsrT::GetNeighborListOffset(u);
	    auto num_neighbors = u_graph.CsrT::GetNeighborListLength(u);
	    auto e_end = e_start + num_neighbors;
	    for (auto e = e_start; e < e_end; ++e)
	    {
		u_graph.CsrT::edge_values[e] = (ValueT)0;
		auto v = u_graph.CsrT::GetEdgeDest(e);
		// Looking for edge u->v in directed graph
		auto f_start = d_graph.CsrT::GetNeighborListOffset(u);
		auto num_neighbors2 = d_graph.CsrT::GetNeighborListLength(u);
		auto f_end = f_start + num_neighbors2;
		for (auto f = f_start; f < f_end; ++f)
		{
		    auto z = d_graph.CsrT::GetEdgeDest(f);
		    if (z == v and d_graph.CsrT::edge_values[f] > 0)
		    {
			u_graph.CsrT::edge_values[e]  = 
			    d_graph.CsrT::edge_values[f];
			break;
		    }
		}
	    }
	}
    }
    
    gunrock::util::Location target = gunrock::util::HOST;

    // Run the MF
    double elapsed_time = gunrock_mf(parameters, u_graph, reverse, flow, 
	    min_cut, maxflow);

    // Cleanup
    u_graph.Release();
    d_graph.Release();

    return elapsed_time;
}*/

// Leave this at the end of the file
// Local Variables:
// mode:c++
// c-file-style: "NVIDIA"
// End:<|MERGE_RESOLUTION|>--- conflicted
+++ resolved
@@ -65,90 +65,6 @@
     	util::PreDefinedValues<int>::InvalidValue,
     	"seed to generate random sources or sink",
     	__FILE__, __LINE__));
-<<<<<<< HEAD
-    return retval;
-}
-
-template <typename GraphT>
-cudaError_t CorrectReverseCapacities(
-    GraphT &d_graph,
-    GraphT &u_graph)
-{
-    typedef typename GraphT::CsrT CsrT;
-    cudaError_t retval = cudaSuccess;
-
-    // Correct capacity values on reverse edges
-    #pragma omp parallel for
-    for (auto u = 0; u < u_graph.nodes; ++u)
-    {
-        auto e_start = u_graph.CsrT::GetNeighborListOffset(u);
-        auto num_neighbors = u_graph.CsrT::GetNeighborListLength(u);
-        auto e_end = e_start + num_neighbors;
-        debug_aml("vertex %d\nnumber of neighbors %d", u,
-            num_neighbors);
-        for (auto e = e_start; e < e_end; ++e)
-        {
-            u_graph.CsrT::edge_values[e] = 0;
-            auto v = u_graph.CsrT::GetEdgeDest(e);
-            // Looking for edge u->v in directed graph
-            auto f_start = d_graph.CsrT::GetNeighborListOffset(u);
-            auto num_neighbors2 =
-            d_graph.CsrT::GetNeighborListLength(u);
-            auto f_end = f_start + num_neighbors2;
-            for (auto f = f_start; f < f_end; ++f)
-            {
-                auto z = d_graph.CsrT::GetEdgeDest(f);
-                if (z == v and d_graph.CsrT::edge_values[f] > 0)
-                {
-                    u_graph.CsrT::edge_values[e]  =
-                    d_graph.CsrT::edge_values[f];
-                    debug_aml("edge (%d, %d) cap = %lf\n", u, v, \
-                        u_graph.CsrT::edge_values[e]);
-                    break;
-                }
-            }
-        }
-    }
-
-    return retval;
-}
-
-template <typename GraphT, typename ArrayT>
-cudaError_t InitReverse(
-    GraphT &u_graph,
-    ArrayT &reverse)
-{
-    typedef typename GraphT::CsrT CsrT;
-    cudaError_t retval = cudaSuccess;
-
-    // Initialize reverse array.
-    #pragma omp parallel for
-    for (auto u = 0; u < u_graph.nodes; ++u)
-    {
-        auto e_start = u_graph.CsrT::GetNeighborListOffset(u);
-        auto num_neighbors = u_graph.CsrT::GetNeighborListLength(u);
-        auto e_end = e_start + num_neighbors;
-        for (auto e = e_start; e < e_end; ++e)
-        {
-            auto v = u_graph.CsrT::GetEdgeDest(e);
-            auto f_start = u_graph.CsrT::GetNeighborListOffset(v);
-            auto num_neighbors2 = u_graph.CsrT::GetNeighborListLength(v);
-            auto f_end = f_start + num_neighbors2;
-            for (auto f = f_start; f < f_end; ++f)
-            {
-                auto z = u_graph.CsrT::GetEdgeDest(f);
-                if (z == u)
-                {
-                    reverse[e] = f;
-                    reverse[f] = e;
-                    break;
-                }
-            }
-        }
-    }
-
-=======
->>>>>>> 80e779a1
     return retval;
 }
 
@@ -196,16 +112,12 @@
 
     ValueT *h_flow  = new ValueT[graph.edges];
     int *min_cut    = new int   [graph.nodes];
-<<<<<<< HEAD
-    for (auto u = 0; u < graph.nodes; ++u) min_cut[u] = 0;
-=======
     // for (auto u = 0; u < graph.nodes; ++u) min_cut[u] = 0;
     memset(min_cut, 0, graph.nodes * sizeof(min_cut[0]));
 
     bool * vertex_reachabilities = new bool[graph.nodes];
 
     ValueT * h_residuals = new ValueT[graph.edges];
->>>>>>> 80e779a1
     
     // Allocate problem and enactor on GPU, and initialize them
     ProblemT problem(parameters);
@@ -226,10 +138,6 @@
 
         cpu_timer.Start();
         GUARD_CU(enactor.Enact());
-<<<<<<< HEAD
-
-=======
->>>>>>> 80e779a1
         cpu_timer.Stop();
         info.CollectSingleRun(cpu_timer.ElapsedMillis());
 
@@ -242,12 +150,8 @@
         if (validation == "each")
         {
             GUARD_CU(problem.Extract(h_flow));
-<<<<<<< HEAD
-	        app::mf::minCut(graph, source, h_flow, min_cut);
-=======
-	    app::mf::minCut(graph, source, h_flow, min_cut, vertex_reachabilities, h_residuals);
-
->>>>>>> 80e779a1
+	        app::mf::minCut(graph, source, h_flow, min_cut, vertex_reachabilities, h_residuals);
+
             int num_errors = app::mf::Validate_Results(parameters, graph, 
 		        source, sink, h_flow, h_reverse, min_cut, ref_flow, 
 		        quiet_mode);
@@ -258,18 +162,11 @@
     cpu_timer.Start();
     if (validation == "last")
     {
-<<<<<<< HEAD
         GUARD_CU(problem.Extract(h_flow));
-        app::mf::minCut(graph, source, h_flow, min_cut);
+        app::mf::minCut(graph, source, h_flow, min_cut, vertex_reachabilities, h_residuals);
+
         int num_errors = app::mf::Validate_Results(parameters, graph, 
             source, sink, h_flow, h_reverse, min_cut, ref_flow, quiet_mode);
-=======
-	GUARD_CU(problem.Extract(h_flow));
- 	app::mf::minCut(graph, source, h_flow, min_cut, vertex_reachabilities, h_residuals);
-
-        int num_errors = app::mf::Validate_Results(parameters, graph, 
-		source, sink, h_flow, h_reverse, min_cut, ref_flow, quiet_mode);
->>>>>>> 80e779a1
     }
 
     // Compute running statistics
@@ -311,10 +208,7 @@
  * @param[out] min_cut	  Return partition into two sets of nodes
  * \return     double     Return accumulated elapsed times for all runs
  */
-<<<<<<< HEAD
-=======
 #if 0
->>>>>>> 80e779a1
 template <typename GraphT, typename VertexT = typename GraphT::VertexT,
     typename ValueT = typename GraphT::ValueT>
 
@@ -324,13 +218,9 @@
     VertexT *reverse,
     ValueT  *flow,
     int	    *min_cut,
-<<<<<<< HEAD
-    ValueT  &maxflow)
-=======
     ValueT  &maxflow,
     bool   *vertex_reachabilities,
     ValueT *h_residuals)
->>>>>>> 80e779a1
 {
     typedef gunrock::app::mf::Problem<GraphT>	ProblemT;
     typedef gunrock::app::mf::Enactor<ProblemT> EnactorT;
@@ -363,21 +253,14 @@
 
         total_time += cpu_timer.ElapsedMillis();
         problem.Extract(flow);
-<<<<<<< HEAD
-	    gunrock::app::mf::minCut(graph, source, flow, min_cut);
-=======
-	gunrock::app::mf::minCut(graph, source, flow, min_cut, vertex_reachabilities, h_residuals);
->>>>>>> 80e779a1
+	    gunrock::app::mf::minCut(graph, source, flow, min_cut, vertex_reachabilities, h_residuals);
     }
 
     enactor.Release(target);
     problem.Release(target);
     return total_time;
 }
-<<<<<<< HEAD
-=======
 #endif
->>>>>>> 80e779a1
 
 /*
  * @brief Simple interface  take in graph as CSR format
