--- conflicted
+++ resolved
@@ -9,12 +9,7 @@
  * @file
  * hits_problem.cuh
  *
-<<<<<<< HEAD
- * @brief GPU Storage management Structure for HITS(Hyperlink-Induced Topic
- * Search) Problem Data
-=======
  * @brief GPU Storage management Structure for hits Problem Data
->>>>>>> 07c8340d
  */
 
 #pragma once
@@ -26,353 +21,6 @@
 namespace hits {
 
 /**
-<<<<<<< HEAD
- * @brief HITS Problem structure stores device-side vectors for doing HITS
- * Algorithm on the GPU.
- *
- * @tparam _VertexId            Type of signed integer to use as vertex id
- * (e.g., uint32)
- * @tparam _SizeT               Type of unsigned integer to use for array
- * indexing. (e.g., uint32)
- * @tparam _Value               Type of float or double to use for computing
- * HITS rank value.
- */
-template <typename VertexId, typename SizeT, typename Value>
-struct HITSProblem : ProblemBase<VertexId, SizeT, Value,
-                                 true,   // MARK_PREDECESSORS
-                                 false>  // ENABLE_IDEMPOTENCE
-                                         // false, // USE_DOUBLE_BUFFER = false
-// false, // ENABLE_BACKWARD
-// false, // KEEP_ORDER
-// false> // KEEP_NODE_NUM
-{
-  static const bool MARK_PREDECESSORS = true;
-  static const bool ENABLE_IDEMPOTENCE = false;
-  static const int MAX_NUM_VERTEX_ASSOCIATES = 0;  // TODO: update for multi-GPU
-  static const int MAX_NUM_VALUE__ASSOCIATES = 1;  // TODO: update for multi-GPU
-  typedef ProblemBase<VertexId, SizeT, Value, MARK_PREDECESSORS,
-                      ENABLE_IDEMPOTENCE>
-      BaseProblem;
-  typedef DataSliceBase<VertexId, SizeT, Value, MAX_NUM_VERTEX_ASSOCIATES,
-                        MAX_NUM_VALUE__ASSOCIATES>
-      BaseDataSlice;
-  typedef unsigned char MaskT;
-
-  // Helper structures
-
-  /**
-   * @brief Data slice structure which contains HITS problem specific data.
-   */
-  struct DataSlice : BaseDataSlice {
-    // device storage arrays
-    util::Array1D<SizeT, Value>
-        hrank_curr; /**< Used for ping-pong hub rank value */
-    util::Array1D<SizeT, Value>
-        arank_curr; /**< Used for ping-pong authority rank value */
-    util::Array1D<SizeT, Value>
-        hrank_next; /**< Used for ping-pong page rank value */
-    util::Array1D<SizeT, Value>
-        arank_next; /**< Used for ping-pong page rank value */
-    util::Array1D<SizeT, Value> rank_mag;
-  };
-
-  // Members
-
-  // Number of GPUs to be sliced over
-  // int                 num_gpus;
-
-  // Size of the graph
-  // SizeT               nodes;
-  // SizeT               edges;
-
-  // Selector, which d_rank array stores the final page rank?
-  SizeT selector;
-
-  // Set of data slices (one for each GPU)
-  DataSlice **data_slices;
-
-  // Nasty method for putting struct on device
-  // while keeping the SoA structure
-  DataSlice **d_data_slices;
-
-  // Device indices for each data slice
-  // int                 *gpu_idx;
-
-  // Methods
-
-  /**
-   * @brief HITSProblem default constructor
-   */
-
-  HITSProblem()
-      : BaseProblem(false,   // use_double_buffer
-                    false,   // enable_backward
-                    false,   // keep_order
-                    false),  // keep_node_num
-        selector(0),
-        data_slices(NULL),
-        d_data_slices(NULL) {}
-
-  /**
-   * @brief HITSProblem default destructor
-   */
-  ~HITSProblem() {
-    for (int i = 0; i < this->num_gpus; ++i) {
-      if (util::GRError(cudaSetDevice(this->gpu_idx[i]),
-                        "~HITSProblem cudaSetDevice failed", __FILE__,
-                        __LINE__))
-        break;
-      data_slices[i]->hrank_curr.Release();
-      data_slices[i]->arank_curr.Release();
-      data_slices[i]->hrank_next.Release();
-      data_slices[i]->arank_next.Release();
-      data_slices[i]->rank_mag.Release();
-
-      if (d_data_slices[i])
-        util::GRError(cudaFree(d_data_slices[i]),
-                      "GpuSlice cudaFree data_slices failed", __FILE__,
-                      __LINE__);
-    }
-    if (d_data_slices) delete[] d_data_slices;
-    if (data_slices) delete[] data_slices;
-  }
-
-  /**
-   * \addtogroup PublicInterface
-   * @{
-   */
-
-  /**
-   * @brief Copy result labels and/or predecessors computed on the GPU back to
-   *host-side vectors.
-   *
-   * @param[out] h_hrank host-side vector to store hub rank values.
-   *
-   * @param[out] h_arank host-side vector to store authority rank values.
-   *
-   *\return cudaError_t object which indicates the success of all CUDA function
-   *calls.
-   */
-  cudaError_t Extract(Value *h_hrank, Value *h_arank) {
-    cudaError_t retval = cudaSuccess;
-
-    do {
-      if (this->num_gpus == 1) {
-        // Set device
-        if (util::GRError(cudaSetDevice(this->gpu_idx[0]),
-                          "HITSProblem cudaSetDevice failed", __FILE__,
-                          __LINE__))
-          break;
-
-        data_slices[0]->hrank_curr.SetPointer(h_hrank);
-        if (retval = data_slices[0]->hrank_curr.Move(util::DEVICE, util::HOST))
-          return retval;
-
-        data_slices[0]->arank_curr.SetPointer(h_arank);
-        if (retval = data_slices[0]->arank_curr.Move(util::DEVICE, util::HOST))
-          return retval;
-      } else {
-        // TODO: multi-GPU extract result
-      }  // end if (data_slices.size() ==1)
-    } while (0);
-
-    return retval;
-  }
-
-  /**
-   * @brief HITSProblem initialization
-   *
-   * @param[in] stream_from_host Whether to stream data from host.
-   * @param[in] hub_graph Reference to the CSR graph object we process on. @see
-   * Csr
-   * @param[in] auth_graph Reference to the CSC graph object we process on.
-   * @param[in] num_gpus Number of the GPUs used.
-   * @param[in] gpu_idx
-   * @param[in] partition_method
-   * @param[in] streams CUDA Streams
-   * @param[in] queue_sizing
-   * @param[in] in_sizing
-   * @param[in] partition_factor
-   * @param[in] partition_seed
-   *
-   * \return cudaError_t object which indicates the success of all CUDA function
-   * calls.
-   */
-  cudaError_t Init(bool stream_from_host,  // Only meaningful for single-GPU
-                   Csr<VertexId, SizeT, Value> &hub_graph,
-                   Csr<VertexId, SizeT, Value> &auth_graph, int num_gpus = 1,
-                   int *gpu_idx = NULL, std::string partition_method = "random",
-                   cudaStream_t *streams = NULL, float queue_sizing = 2.0f,
-                   float in_sizing = 1.0f, float partition_factor = -1.0f,
-                   int partition_seed = -1) {
-    BaseProblem::Init(stream_from_host, &hub_graph, &auth_graph, num_gpus,
-                      gpu_idx, partition_method, queue_sizing, partition_factor,
-                      partition_seed);
-
-    // No data in DataSlice needs to be copied from host
-
-    /**
-     * Allocate output labels/preds
-     */
-    cudaError_t retval = cudaSuccess;
-    data_slices = new DataSlice *[num_gpus];
-    d_data_slices = new DataSlice *[num_gpus];
-    if (streams == NULL) {
-      streams = new cudaStream_t[num_gpus];
-      streams[0] = 0;
-    }
-
-    do {
-      if (num_gpus <= 1) {
-        int gpu = 0;
-        if (retval = util::SetDevice(this->gpu_idx[gpu])) return retval;
-        data_slices[gpu] = new DataSlice;
-        if (retval = util::GRError(
-                cudaMalloc((void **)&d_data_slices[gpu], sizeof(DataSlice)),
-                "HITSProblem cudaMalloc d_data_slices failed", __FILE__,
-                __LINE__))
-          return retval;
-        data_slices[gpu][0].streams.SetPointer(&streams[gpu * num_gpus * 2],
-                                               num_gpus * 2);
-        data_slices[0]->Init(this->num_gpus, this->gpu_idx[gpu],
-                             // 0,
-                             // 0,
-                             this->use_double_buffer, &hub_graph, NULL, NULL,
-                             in_sizing);
-
-        // Create SoA on device
-        data_slices[0]->hrank_curr.SetName("hrank_curr");
-        if (retval =
-                data_slices[0]->hrank_curr.Allocate(this->nodes, util::DEVICE))
-          return retval;
-
-        data_slices[0]->arank_curr.SetName("arank_curr");
-        if (retval =
-                data_slices[0]->arank_curr.Allocate(this->nodes, util::DEVICE))
-          return retval;
-
-        data_slices[0]->hrank_next.SetName("hrank_next");
-        if (retval =
-                data_slices[0]->hrank_next.Allocate(this->nodes, util::DEVICE))
-          return retval;
-
-        data_slices[0]->arank_next.SetName("arank_next");
-        if (retval =
-                data_slices[0]->arank_next.Allocate(this->nodes, util::DEVICE))
-          return retval;
-
-        data_slices[0]->rank_mag.SetName("rank_mag");
-        if (retval = data_slices[0]->rank_mag.Allocate(1, util::DEVICE))
-          return retval;
-      }
-      // TODO: add multi-GPU allocation code
-    } while (0);
-
-    return retval;
-  }
-
-  /**
-   *  @brief Performs any initialization work needed for PR problem type. Must
-   * be called prior to each PR iteration.
-   *
-   *  @param[in] src Source node for one PR computing pass.
-   *  @param[in] delta Parameter for PR value distribution equation
-   *  @param[in] frontier_type The frontier type (i.e., edge/vertex/mixed)
-   *  @param[in] queue_sizing Frontier queue scaling factor
-   *
-   *  \return cudaError_t object which indicates the success of all CUDA
-   * function calls.
-   */
-  cudaError_t Reset(
-      VertexId src, Value delta, FrontierType frontier_type,
-      double queue_sizing = 1.0)  // The frontier type (i.e., edge/vertex/mixed)
-  {
-    // typedef ProblemBase<VertexId, SizeT, false> BaseProblem;
-    // load ProblemBase Reset
-    // BaseProblem::Reset(frontier_type, queue_sizing); // Default queue sizing
-    // is 1.0
-
-    cudaError_t retval = cudaSuccess;
-
-    for (int gpu = 0; gpu < this->num_gpus; ++gpu) {
-      // Set device
-      if (retval = util::GRError(cudaSetDevice(this->gpu_idx[gpu]),
-                                 "HITSProblem cudaSetDevice failed", __FILE__,
-                                 __LINE__))
-        return retval;
-      data_slices[gpu]->Reset(frontier_type, this->graph_slices[gpu],
-                              queue_sizing, queue_sizing);
-
-      if (data_slices[gpu]->hrank_curr.GetPointer(util::DEVICE) == NULL)
-        if (retval = data_slices[gpu]->hrank_curr.Allocate(this->nodes,
-                                                           util::DEVICE))
-          return retval;
-
-      if (data_slices[gpu]->arank_curr.GetPointer(util::DEVICE) == NULL)
-        if (retval = data_slices[gpu]->arank_curr.Allocate(this->nodes,
-                                                           util::DEVICE))
-          return retval;
-
-      if (data_slices[gpu]->hrank_next.GetPointer(util::DEVICE) == NULL)
-        if (retval = data_slices[gpu]->hrank_next.Allocate(this->nodes,
-                                                           util::DEVICE))
-          return retval;
-
-      if (data_slices[gpu]->arank_next.GetPointer(util::DEVICE) == NULL)
-        if (retval = data_slices[gpu]->arank_next.Allocate(this->nodes,
-                                                           util::DEVICE))
-          return retval;
-
-      if (data_slices[gpu]->rank_mag.GetPointer(util::DEVICE) == NULL)
-        if (retval = data_slices[gpu]->rank_mag.Allocate(1, util::DEVICE))
-          return retval;
-
-      util::MemsetKernel<<<128, 128>>>(
-          data_slices[gpu]->hrank_curr.GetPointer(util::DEVICE), (Value)1.0f,
-          this->nodes);
-      util::MemsetKernel<<<128, 128>>>(
-          data_slices[gpu]->arank_curr.GetPointer(util::DEVICE), (Value)1.0f,
-          this->nodes);
-      util::MemsetKernel<<<128, 128>>>(
-          data_slices[gpu]->hrank_next.GetPointer(util::DEVICE), (Value)0.0f,
-          this->nodes);
-      util::MemsetKernel<<<128, 128>>>(
-          data_slices[gpu]->arank_next.GetPointer(util::DEVICE), (Value)0.0f,
-          this->nodes);
-
-      util::MemsetKernel<<<1, 1>>>(
-          data_slices[gpu]->rank_mag.GetPointer(util::DEVICE), (Value)0.0f, 1);
-
-      if (retval = util::GRError(
-              cudaMemcpy(d_data_slices[gpu], data_slices[gpu],
-                         sizeof(DataSlice), cudaMemcpyHostToDevice),
-              "HITSProblem cudaMemcpy data_slices to d_data_slices failed",
-              __FILE__, __LINE__))
-        return retval;
-    }
-
-    // Fillin the initial input_queue for PR problem, this needs to be modified
-    // in multi-GPU scene
-    Value init_score = 1.0;
-    if (retval = util::GRError(
-            cudaMemcpy(
-                data_slices[0]->hrank_curr.GetPointer(util::DEVICE) + src,
-                &init_score, sizeof(Value), cudaMemcpyHostToDevice),
-            "BFSProblem cudaMemcpy d_hrank_curr[src] failed", __FILE__,
-            __LINE__))
-      return retval;
-
-    // Put every vertex in there
-    util::MemsetIdxKernel<<<128, 128>>>(
-        this->data_slices[0]->frontier_queues[0].keys[0].GetPointer(
-            util::DEVICE),
-        this->nodes);
-
-    return retval;
-  }
-
-  /** @} */
-=======
  * @brief Speciflying parameters for hits Problem
  * @param  parameters  The util::Parameter<...> structure holding all parameter info
  * \return cudaError_t error message(s), if any
@@ -440,8 +88,8 @@
         // HITS problem-specific storage arrays
         util::Array1D<SizeT, ValueT> hrank_curr;    // Holds hub rank value
         util::Array1D<SizeT, ValueT> arank_curr;    // Holds authority rank value
-        util::Array1D<SizeT, ValueT> hrank_next;    
-        util::Array1D<SizeT, ValueT> arank_next;    
+        util::Array1D<SizeT, ValueT> hrank_next;
+        util::Array1D<SizeT, ValueT> arank_next;
         util::Array1D<uint64_t, char> cub_temp_space; // Temporary space for normalization addition
         util::Array1D<SizeT, ValueT> hrank_mag;
         util::Array1D<SizeT, ValueT> arank_mag;
@@ -555,7 +203,7 @@
             GUARD_CU(hrank_curr.ForEach([]__host__ __device__ (ValueT &x){
                x = (ValueT)1.0;
             }, nodes, target, this -> stream));
-            
+
             GUARD_CU(arank_curr.ForEach([]__host__ __device__ (ValueT &x){
                x = (ValueT)1.0;
             }, nodes, target, this -> stream));
@@ -620,7 +268,7 @@
         GUARD_CU(BaseProblem::Release(target));
         return retval;
     }
-    
+
     /**
      * @brief Copy result distancess computed on GPUs back to host-side arrays.
      * @param[in] h_hrank_curr The host memory to extract hub scores to
@@ -728,7 +376,6 @@
         GUARD_CU2(cudaDeviceSynchronize(), "cudaDeviceSynchronize failed");
         return retval;
     }
->>>>>>> 07c8340d
 };
 
 }  // namespace hits
