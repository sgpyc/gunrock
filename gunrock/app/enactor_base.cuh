--- conflicted
+++ resolved
@@ -124,20 +124,14 @@
     /**
      * @brief Setup function for enactor base class
      *
-<<<<<<< HEAD
-=======
      * @tparam ProblemData
      *
->>>>>>> faa0d9ba
      * @param[in] problem The problem object for the graph primitive
      * @param[in] max_grid_size Maximum CUDA block numbers in on grid
      * @param[in] advance_occupancy CTA Occupancy for Advance operator
      * @param[in] filter_occupancy CTA Occupancy for Filter operator
      * @param[in] node_lock_size The size of an auxiliary array used in enactor, 256 by default.
-<<<<<<< HEAD
-=======
      * \return cudaError_t object which indicates the success of all CUDA function calls.
->>>>>>> faa0d9ba
      */
     template <typename ProblemData>
     cudaError_t Setup(
