--- conflicted
+++ resolved
@@ -18,7 +18,6 @@
 #include <gunrock/util/multithread_utils.cuh>
 #include <gunrock/util/kernel_runtime_stats.cuh>
 #include <gunrock/util/test_utils.cuh>
-//#include <gunrock/util/scan/multi_scan.cuh>
 
 #include <gunrock/oprtr/advance/kernel.cuh>
 #include <gunrock/oprtr/advance/kernel_policy.cuh>
@@ -109,11 +108,9 @@
         extern __shared__ char s_array[];
         const SizeT STRIDE = gridDim.x * blockDim.x;
         size_t      offset                = 0; 
-        //VertexId** s_vertex_associate_in  = (VertexId**)&(s_array[offset]);
         offset+=sizeof(VertexId*) * NUM_VERTEX_ASSOCIATES;
         Value**    s_value__associate_in  = (Value**   )&(s_array[offset]);
         offset+=sizeof(Value*   ) * NUM_VALUE__ASSOCIATES;
-        //VertexId** s_vertex_associate_org = (VertexId**)&(s_array[offset]);
         offset+=sizeof(VertexId*) * NUM_VERTEX_ASSOCIATES;
         Value**    s_value__associate_org = (Value**   )&(s_array[offset]);
         SizeT x = threadIdx.x;
@@ -161,14 +158,6 @@
             Value,
             Problem> ForwardFunctor;
 
-    /*static const bool INSTRUMENT = Enactor::INSTRUMENT;
-    static const bool DEBUG      = Enactor::DEBUG;
-    static const bool SIZE_CHECK = Enactor::SIZE_CHECK;
-    static const bool HAS_SUBQ   = false;
-    static const bool HAS_FULLQ  = true;
-    static const bool BACKWARD   = false;
-    static const bool UPDATE_PREDECESSORS = true;*/
-
     static void FullQueue_Gather(
         int                            thread_num,
         int                            peer_,
@@ -188,15 +177,12 @@
 
         SizeT cur_offset = data_slice->forward_queue_offsets[peer_].back();
         bool oversized = false;
-        //printf("%d\t %lld\t %d\t offset = %d current length = %d resulted_length = %d size = %d\n", thread_num, enactor_stats->iteration, peer_, cur_offset, frontier_attribute->queue_length, cur_offset+frontier_attribute->queue_length, data_slice->forward_output[peer_].GetSize());fflush(stdout);
         if (enactor_stats->retval = 
             Check_Size<Enactor::SIZE_CHECK, SizeT, VertexId> ("forward_output", cur_offset + frontier_attribute->queue_length, &data_slice->forward_output[peer_], oversized, thread_num, enactor_stats->iteration, peer_)) return;
         util::MemsetCopyVectorKernel<<<128, 128, 0, stream>>>(
             data_slice ->forward_output[peer_].GetPointer(util::DEVICE) + cur_offset, 
             frontier_queue->keys[frontier_attribute->selector].GetPointer(util::DEVICE), 
             frontier_attribute->queue_length);
-        //util::DisplayDeviceResults(graph_slice->frontier_queues.d_keys[frontier_attribute.selector], frontier_attribute.queue_length);
-                //util::DisplayDeviceResults(&problem->data_slices[0]->d_forward_output[cur_offset], frontier_attribute.queue_length);
         data_slice->forward_queue_offsets[peer_].push_back(frontier_attribute->queue_length+cur_offset); 
     }
  
@@ -215,16 +201,6 @@
         ContextPtr                     context,
         cudaStream_t                   stream)
     {
-        /*if (frontier_attribute->queue_reset && frontier_attribute->queue_length ==0)
-        {
-            work_progress->SetQueueLength(frontier_attribute->queue_index, 0, false, stream);
-            if (Enactor::DEBUG) util::cpu_mt::PrintMessage("return-1", thread_num, enactor_stats->iteration);
-            return;
-        }*/
-        //util::cpu_mt::PrintGPUArray("keys0", frontier_queue->keys[frontier_attribute->selector].GetPointer(util::DEVICE), frontier_attribute->queue_length, thread_num, enactor_stats->iteration, peer_, stream);
-        //util::cpu_mt::PrintGPUArray("label0", data_slice->labels.GetPointer(util::DEVICE), graph_slice->nodes, thread_num, enactor_stats->iteration, peer_, stream);
-        //util::cpu_mt::PrintGPUArray("sigma0", data_slice->sigmas.GetPointer(util::DEVICE), graph_slice->nodes, thread_num, enactor_stats->iteration, peer_, stream);
-
         if (Enactor::DEBUG) util::cpu_mt::PrintMessage("Advance begin",thread_num, enactor_stats->iteration);
 
         frontier_attribute->queue_reset = true;
@@ -261,25 +237,6 @@
             work_progress  -> GetQueueLengthPointer<unsigned int,SizeT>(frontier_attribute->queue_index), stream);
 
         if (Enactor::DEBUG) util::cpu_mt::PrintMessage("Advance end", thread_num, enactor_stats->iteration);
-        //if (enactor_stats->retval = work_progress->GetQueueLength(frontier_attribute->queue_index, frontier_attribute->queue_length,false,stream)) return;
-        //util::cpu_mt::PrintGPUArray("keys1", frontier_queue->keys[frontier_attribute->selector].GetPointer(util::DEVICE), frontier_attribute->queue_length, thread_num, enactor_stats->iteration, peer_, stream);
-        //util::cpu_mt::PrintGPUArray("label1", data_slice->labels.GetPointer(util::DEVICE), graph_slice->nodes, thread_num, enactor_stats->iteration, peer_, stream);
-        //util::cpu_mt::PrintGPUArray("sigma1", data_slice->sigmas.GetPointer(util::DEVICE), graph_slice->nodes, thread_num, enactor_stats->iteration, peer_, stream);
-
-
-        if (false) //(DEBUG || INSTRUMENT)
-        {
-            if (enactor_stats->retval = work_progress->GetQueueLength(frontier_attribute->queue_index, frontier_attribute->queue_length,false,stream)) return;
-            //enactor_stats->total_queued += frontier_attribute->queue_length;
-            if (Enactor::DEBUG) ShowDebugInfo<Problem>(thread_num, peer_, frontier_attribute, enactor_stats, data_slice, graph_slice, work_progress, "post_advance", stream);
-            if (Enactor::INSTRUMENT) {
-                if (enactor_stats->retval = enactor_stats->advance_kernel_stats.Accumulate(
-                    enactor_stats->advance_grid_size,
-                    enactor_stats->total_runtimes,
-                    enactor_stats->total_lifetimes,
-                    false,stream)) return;
-            }
-        }
 
         // Filter
         gunrock::oprtr::filter::Kernel<FilterKernelPolicy, Problem, ForwardFunctor>
@@ -304,23 +261,6 @@
         frontier_attribute->selector ^= 1;
         if (enactor_stats->retval = work_progress->GetQueueLength(frontier_attribute->queue_index, frontier_attribute->queue_length,false,stream,true)) return;
         if (enactor_stats->retval = util::GRError(cudaStreamSynchronize(stream), "cudaStreamSynchronize failed", __FILE__, __LINE__)) return;
-        //util::cpu_mt::PrintGPUArray("keys3", frontier_queue->keys[frontier_attribute->selector].GetPointer(util::DEVICE), frontier_attribute->queue_length, thread_num, enactor_stats->iteration, peer_, stream);
-        //util::cpu_mt::PrintGPUArray("label3", data_slice->labels.GetPointer(util::DEVICE), graph_slice->nodes, thread_num, enactor_stats->iteration, peer_, stream);
-        //util::cpu_mt::PrintGPUArray("sigma3", data_slice->sigmas.GetPointer(util::DEVICE), graph_slice->nodes, thread_num, enactor_stats->iteration, peer_, stream);
-
-
-        if (false) {//(INSTRUMENT || DEBUG) {
-            //if (enactor_stats->retval = work_progress->GetQueueLength(frontier_attribute->queue_index, frontier_attribute->queue_length)) break;
-            //enactor_stats->total_queued += frontier_attribute->queue_length;
-            if (Enactor::DEBUG) ShowDebugInfo<Problem>(thread_num, peer_, frontier_attribute, enactor_stats, data_slice, graph_slice, work_progress, "post_filter", stream);
-            if (Enactor::INSTRUMENT) {
-                if (enactor_stats->retval = enactor_stats->filter_kernel_stats.Accumulate(
-                    enactor_stats->filter_grid_size,
-                    enactor_stats->total_runtimes,
-                    enactor_stats->total_lifetimes,
-                    false, stream)) return;
-            }
-        }
     }
 
     template <int NUM_VERTEX_ASSOCIATES, int NUM_VALUE__ASSOCIATES>
@@ -350,7 +290,6 @@
             array);
     }
 
-<<<<<<< HEAD
     static cudaError_t Compute_OutputLength(
         FrontierAttribute<SizeT> *frontier_attribute,
         SizeT       *d_offsets,
@@ -363,17 +302,6 @@
         cudaStream_t                   stream,
         gunrock::oprtr::advance::TYPE  ADVANCE_TYPE,
         bool                           express = false)
-=======
-    /**
-     * @brief Prepare the enactor for BC kernel call. Must be called prior to each BC search.
-     *
-     * @param[in] problem BC Problem object which holds the graph data and BC problem data to compute.
-     * \return cudaError_t object which indicates the success of all CUDA function calls.
-     */
-    template <typename ProblemData>
-    cudaError_t Setup(
-        ProblemData *problem)
->>>>>>> dc7a660e
     {
         cudaError_t retval = cudaSuccess;
         bool over_sized = false;
@@ -401,16 +329,9 @@
         SizeT                          request_length,
         util::DoubleBuffer<SizeT, VertexId, Value>
                                       *frontier_queue,
-        //util::Array1D<SizeT, SizeT>   *scanned_edges,
         FrontierAttribute<SizeT>      *frontier_attribute,
         EnactorStats                  *enactor_stats,
-        //DataSlice                     *data_slice,
-        //DataSlice                     *d_data_slice,
-        GraphSlice                    *graph_slice
-        //util::CtaWorkProgressLifetime *work_progress,
-        //ContextPtr                     context,
-        //cudaStream_t                   stream
-        )    
+        GraphSlice                    *graph_slice)    
     {    
         bool over_sized = false;
         int  selector   = frontier_attribute->selector;
@@ -463,14 +384,6 @@
             Value,
             Problem> BackwardFunctor2;
  
-    /*static const bool INSTRUMENT = Enactor::INSTRUMENT;
-    static const bool DEBUG      = Enactor::DEBUG;
-    static const bool SIZE_CHECK = Enactor::SIZE_CHECK;
-    static const bool HAS_SUBQ   = false;
-    static const bool HAS_FULLQ  = true;
-    static const bool BACKWARD   = true;
-    static const bool UPDATE_PREDECESSORS = false;*/
-   
     static void FullQueue_Gather(
         int                            thread_num,
         int                            peer_,
@@ -489,7 +402,6 @@
         SizeT cur_pos = data_slice->forward_queue_offsets[peer_].back();
         data_slice->forward_queue_offsets[peer_].pop_back();
         SizeT pre_pos = data_slice->forward_queue_offsets[peer_].back();
-        //printf("%d\t %lld\t %d\t offset = %d current length = %d resulted_length = %d size = %d\n", thread_num, enactor_stats->iteration, peer_, pre_pos, cur_pos-pre_pos, cur_pos, data_slice->forward_output[peer_].GetSize());fflush(stdout);
         frontier_attribute->queue_reset  = true;
         frontier_attribute->selector     = 0;//frontier_queue->keys[0].GetSize() > frontier_queue->keys[1].GetSize() ? 1 : 0;
         if (enactor_stats->iteration>0 && cur_pos - pre_pos >0)
@@ -578,7 +490,6 @@
         // Edge Map
         if (enactor_stats->iteration > 0) {
             gunrock::oprtr::advance::LaunchKernel<AdvanceKernelPolicy, Problem, BackwardFunctor>(
-                //d_done,
                 enactor_stats[0],
                 frontier_attribute[0],
                 d_data_slice,
@@ -604,7 +515,6 @@
                 false);
         } else {
             gunrock::oprtr::advance::LaunchKernel<AdvanceKernelPolicy, Problem, BackwardFunctor2>(
-                //d_done,
                 enactor_stats[0],
                 frontier_attribute[0],
                 d_data_slice,
@@ -630,26 +540,6 @@
                 false);
         }
 
-        //if (/*DEBUG &&*/ (retval = util::GRError(cudaThreadSynchronize(), "filter_forward::Kernel failed", __FILE__, __LINE__))) break;
-        //cudaEventQuery(throttle_event); // give host memory mapped visibility to GPU updates
-
-        //frontier_attribute.queue_index++;
-        //frontier_attribute.selector ^= 1;
-
-        //util::MemsetAddKernel<<<128, 128>>>(problem->data_slices[0]->d_labels, 1, graph_slice->nodes);
-
-        if (false) {//(INSTRUMENT || DEBUG) {
-            //if (enactor_stats->retval = work_progress->GetQueueLength(frontier_attribute->queue_index, frontier_attribute->queue_length)) break;
-            //enactor_stats->total_queued += frontier_attribute->queue_length;
-            if (Enactor::DEBUG) ShowDebugInfo<Problem>(thread_num, peer_, frontier_attribute, enactor_stats, data_slice, graph_slice, work_progress, "post_filter", stream);
-            if (Enactor::INSTRUMENT) {
-                if (enactor_stats->retval = enactor_stats->filter_kernel_stats.Accumulate(
-                    enactor_stats->filter_grid_size,
-                    enactor_stats->total_runtimes,
-                    enactor_stats->total_lifetimes,
-                    false, stream)) return;
-            }    
-        }    
     }
 
     template <int NUM_VERTEX_ASSOCIATES, int NUM_VALUE__ASSOCIATES>
@@ -722,7 +612,6 @@
         util::Array1D<SizeT, DataSlice> *data_slice,
         int num_gpus)
     {
-        //printf("Backward Stop checked\n");fflush(stdout);
         for (int gpu=0;gpu<num_gpus*num_gpus;gpu++)
         if (enactor_stats[gpu].retval!=cudaSuccess)
         {    
@@ -733,7 +622,6 @@
         {
             for (int gpu=0;gpu<num_gpus*num_gpus;gpu++)
             if (enactor_stats[gpu].iteration>1) {
-                //printf("gpu %d iteration=%lld\n",gpu,enactor_stats[gpu].iteration);fflush(stdout);
                 return false;
             }
             return true;
@@ -746,16 +634,9 @@
         SizeT                          request_length,
         util::DoubleBuffer<SizeT, VertexId, Value>
                                       *frontier_queue,
-        //util::Array1D<SizeT, SizeT>   *scanned_edges,
         FrontierAttribute<SizeT>      *frontier_attribute,
         EnactorStats                  *enactor_stats,
-        //DataSlice                     *data_slice,
-        //DataSlice                     *d_data_slice,
-        GraphSlice                    *graph_slice
-        //util::CtaWorkProgressLifetime *work_progress,
-        //ContextPtr                     context,
-        //cudaStream_t                   stream
-        )    
+        GraphSlice                    *graph_slice)    
     {    
         return;
         /*bool over_sized = false;
@@ -855,11 +736,9 @@
                     if (s_enactor_stats[gpu*num_gpus].iteration>max_iteration)
                         max_iteration=s_enactor_stats[gpu*num_gpus].iteration;
                 }
-                //printf("thread_num = %d, iteration = %d, max_iteration = %d\n", thread_num, enactor_stats[0].iteration, max_iteration);fflush(stdout);
                 while (data_slice->forward_queue_offsets[0].size()<max_iteration)
                 {
                     data_slice->forward_queue_offsets[0].push_back(data_slice->forward_queue_offsets[0].back());
-                    //enactor_stats[0].iteration++;
                 }
                 enactor_stats[0].iteration=max_iteration; 
                 for (VertexId node=0;node<graph_slice->in_counter[0];node++)
@@ -869,16 +748,12 @@
                         int peer = graph_slice->backward_partition[i];
                         if (peer<=thread_num) peer--;
                         int _node = graph_slice->backward_convertion[i];
-                        //printf("%d,%d -> %d,%d : %d,%f -> %d,%f\n", thread_num, node, peer, _node, s_data_slice[peer]->sigmas[_node], s_data_slice[peer]->labels[_node], data_slice->sigmas[node], data_slice->labels[node]);fflush(stdout);
                         s_data_slice[peer]->sigmas[_node]=data_slice->sigmas[node];
                         s_data_slice[peer]->labels[_node]=data_slice->labels[node];
-                        //printf("(%f, %d) %d @ %d -> %d @ %d\n", data_slice->sigmas[node], data_slice->labels[node], _node, peer, node, thread_num);
                     }
                 }
                 //CPU_Barrier;
                 util::cpu_mt::IncrementnWaitBarrier(&cpu_barrier[1],thread_num);
-                //util::cpu_mt::PrintCPUArray<SizeT, Value>("sigmas", data_slice->sigmas.GetPointer(util::HOST), graph_slice->nodes, thread_num);
-                //util::cpu_mt::PrintCPUArray<SizeT, VertexId>("labels", data_slice->labels.GetPointer(util::HOST), graph_slice->nodes, thread_num);
                 for (int i=0;i<num_gpus;i++)
                 for (int j=0;j<4;j++)
                 for (int k=0;k<4;k++)
@@ -889,15 +764,7 @@
                 data_slice->value__associate_orgs[1]=data_slice->bc_values.GetPointer(util::DEVICE);
                 data_slice->value__associate_orgs.Move(util::HOST, util::DEVICE);
             } else {
-                //util::cpu_mt::PrintGPUArray("sigmas", data_slice->sigmas.GetPointer(util::DEVICE), graph_slice->nodes, thread_num);
-                //util::cpu_mt::PrintGPUArray("labels", data_slice->labels.GetPointer(util::DEVICE), graph_slice->nodes, thread_num);
             }
-
-            
-            //printf("thread_num = %d, size = %d: ", thread_num, data_slice->forward_queue_offsets[0].size());//fflush(stdout);
-            //for (int i=0;i<data_slice->forward_queue_offsets[0].size();i++)
-            //    printf(", %d",data_slice ->forward_queue_offsets[0].at(i));
-            //printf("\n");fflush(stdout);
 
             gunrock::app::Iteration_Loop
                 <0, 2, BcEnactor, BcBFunctor, Backward_Iteration<AdvanceKernelPolicy, FilterKernelPolicy, BcEnactor> > (thread_data);
@@ -1066,36 +933,7 @@
         typename FilterKernelPolicy>
     cudaError_t EnactBC(VertexId    src)
     {
-<<<<<<< HEAD
         cudaError_t              retval         = cudaSuccess;
-=======
-        typedef typename BCProblem::SizeT       SizeT;
-        typedef typename BCProblem::VertexId    VertexId;
-        typedef typename BCProblem::Value       Value;
-
-        typedef ForwardFunctor<
-            VertexId,
-            SizeT,
-            Value,
-            BCProblem> ForwardFunctor;
-
-        typedef BackwardFunctor<
-            VertexId,
-            SizeT,
-            Value,
-            BCProblem> BackwardFunctor;
-
-        typedef BackwardFunctor2<
-            VertexId,
-            SizeT,
-            Value,
-            BCProblem> BackwardFunctor2;
-
-        cudaError_t retval = cudaSuccess;
-
-        unsigned int    *d_scanned_edges = NULL;
-        
->>>>>>> dc7a660e
 
         do {
             for (int gpu=0;gpu<this->num_gpus;gpu++)
@@ -1108,7 +946,6 @@
                 //this->frontier_attribute[gpu*this->num_gpus].queue_length = thread_slices[gpu].init_size;
             }
 
-<<<<<<< HEAD
             for (int gpu=0; gpu< this->num_gpus; gpu++)
             {
                 while (thread_slices[gpu].stats!=1) sleep(0);
@@ -1124,331 +961,6 @@
                 {retval=this->enactor_stats[gpu].retval;break;}
         } while (0);
         if (this->DEBUG) printf("\nGPU BC Done.\n");
-=======
-            // Lazy initialization
-            if (retval = Setup(problem)) break;
-
-            if (retval = EnactorBase::Setup(max_grid_size,
-                                            AdvanceKernelPolicy::CTA_OCCUPANCY,
-                                            FilterKernelPolicy::CTA_OCCUPANCY))
-                                            break;
-
-            // Single-gpu graph slice
-            typename BCProblem::GraphSlice *graph_slice = problem->graph_slices[0];
-            typename BCProblem::DataSlice *data_slice = problem->d_data_slices[0];
-
-            frontier_attribute.queue_length         = 1;
-            frontier_attribute.queue_index          = 0;        // Work queue index
-            frontier_attribute.selector             = 0;
-
-            frontier_attribute.queue_reset          = true;
-
-            std::vector<SizeT> forward_queue_offsets(graph_slice->nodes);
-            forward_queue_offsets.push_back(0);
-
-            if (AdvanceKernelPolicy::ADVANCE_MODE == gunrock::oprtr::advance::LB) {
-                if (retval = util::GRError(cudaMalloc(
-                                (void**)&d_scanned_edges,
-                                graph_slice->edges * sizeof(unsigned int)),
-                            "BCProblem cudaMalloc d_scanned_edges failed", __FILE__, __LINE__)) return retval;
-            }
-
-            fflush(stdout);
-
-            //util::MemsetAddKernel<<<128, 128>>>(d_scanned_edges, (unsigned int)0, graph_slice->edges);
-            // Forward BC iteration
-            while (done[0] < 0) {
-
-                if (frontier_attribute.queue_length > 0 && enactor_stats.iteration > 0) {
-                    SizeT cur_offset = forward_queue_offsets.back();
-                    //printf("offset:%d, current length:%d\n", cur_offset, frontier_attribute.queue_length);
-                    util::MemsetCopyVectorKernel<<<128, 128>>>(&problem->data_slices[0]->d_forward_output[cur_offset], graph_slice->frontier_queues.d_keys[frontier_attribute.selector], frontier_attribute.queue_length);
-                    //util::DisplayDeviceResults(graph_slice->frontier_queues.d_keys[frontier_attribute.selector], frontier_attribute.queue_length);
-                    //util::DisplayDeviceResults(&problem->data_slices[0]->d_forward_output[cur_offset], frontier_attribute.queue_length);
-                    forward_queue_offsets.push_back(frontier_attribute.queue_length+cur_offset);
-                }
-
-                // Edge Map
-                gunrock::oprtr::advance::LaunchKernel<AdvanceKernelPolicy, BCProblem, ForwardFunctor>(
-                    d_done,
-                    enactor_stats,
-                    frontier_attribute,
-                    data_slice,
-                    (VertexId*)NULL,
-                    (bool*)NULL,
-                    (bool*)NULL,
-                    d_scanned_edges,
-                    graph_slice->frontier_queues.d_keys[frontier_attribute.selector],              // d_in_queue
-                    graph_slice->frontier_queues.d_keys[frontier_attribute.selector^1],            // d_out_queue
-                    (VertexId*)NULL,
-                    (VertexId*)NULL,
-                    graph_slice->d_row_offsets,
-                    graph_slice->d_column_indices,
-                    (SizeT*)NULL,
-                    (VertexId*)NULL,
-                    graph_slice->frontier_elements[frontier_attribute.selector],                   // max_in_queue
-                    graph_slice->frontier_elements[frontier_attribute.selector^1],                 // max_out_queue
-                    this->work_progress,
-                    context,
-                    gunrock::oprtr::advance::V2V);
-
-                // Only need to reset queue for once
-                if (frontier_attribute.queue_reset)
-                    frontier_attribute.queue_reset = false;
-
-                if (/*DEBUG &&*/ (retval = util::GRError(cudaThreadSynchronize(), "edge_map_forward::Kernel failed", __FILE__, __LINE__))) break;
-                cudaEventQuery(throttle_event);                                 // give host memory mapped visibility to GPU updates
-
-                frontier_attribute.queue_index++;
-                frontier_attribute.selector ^= 1;
-
-                if (AdvanceKernelPolicy::ADVANCE_MODE == gunrock::oprtr::advance::LB) {
-                    if (retval = work_progress.GetQueueLength(frontier_attribute.queue_index, frontier_attribute.queue_length)) break;
-                    }
-
-                if (DEBUG) {
-                    if (retval = work_progress.GetQueueLength(frontier_attribute.queue_index, frontier_attribute.queue_length)) break;
-                    printf(", %lld", (long long) frontier_attribute.queue_length);
-                }
-
-                if (INSTRUMENT) {
-                    if (retval = enactor_stats.advance_kernel_stats.Accumulate(
-                        enactor_stats.advance_grid_size,
-                        enactor_stats.total_runtimes,
-                        enactor_stats.total_lifetimes)) break;
-                }
-
-                // Throttle
-                if (enactor_stats.iteration & 1) {
-                    if (retval = util::GRError(cudaEventRecord(throttle_event),
-                        "BCEnactor cudaEventRecord throttle_event failed", __FILE__, __LINE__)) break;
-                } else {
-                    if (retval = util::GRError(cudaEventSynchronize(throttle_event),
-                        "BCEnactor cudaEventSynchronize throttle_event failed", __FILE__, __LINE__)) break;
-                }
-
-                // Check if done
-                if (done[0] == 0) break;
-
-                // Filter
-                gunrock::oprtr::filter::Kernel<FilterKernelPolicy, BCProblem, ForwardFunctor>
-                <<<enactor_stats.filter_grid_size, FilterKernelPolicy::THREADS>>>(
-                    enactor_stats.iteration+1,
-                    frontier_attribute.queue_reset,
-                    frontier_attribute.queue_index,
-                    enactor_stats.num_gpus,
-                    frontier_attribute.queue_length,
-                    d_done,
-                    graph_slice->frontier_queues.d_keys[frontier_attribute.selector],      // d_in_queue
-                    NULL,
-                    graph_slice->frontier_queues.d_keys[frontier_attribute.selector^1],    // d_out_queue
-                    data_slice,
-                    NULL,
-                    work_progress,
-                    graph_slice->frontier_elements[frontier_attribute.selector],           // max_in_queue
-                    graph_slice->frontier_elements[frontier_attribute.selector^1],         // max_out_queue
-                    enactor_stats.filter_kernel_stats);
-
-                if (/*DEBUG &&*/ (retval = util::GRError(cudaThreadSynchronize(), "filter_forward::Kernel failed", __FILE__, __LINE__))) break;
-                cudaEventQuery(throttle_event); // give host memory mapped visibility to GPU updates
-
-
-                frontier_attribute.queue_index++;
-                frontier_attribute.selector ^= 1;
-                enactor_stats.iteration++;
-
-                if (AdvanceKernelPolicy::ADVANCE_MODE == gunrock::oprtr::advance::LB) {
-                    if (retval = work_progress.GetQueueLength(frontier_attribute.queue_index, frontier_attribute.queue_length)) break;
-                    } 
-
-                if (INSTRUMENT || DEBUG) {
-                    if (retval = work_progress.GetQueueLength(frontier_attribute.queue_index, frontier_attribute.queue_length)) break;
-                    if (DEBUG) printf(", %lld", (long long) frontier_attribute.queue_length);
-                    if (INSTRUMENT) {
-                        if (retval = enactor_stats.filter_kernel_stats.Accumulate(
-                            enactor_stats.filter_grid_size,
-                            enactor_stats.total_runtimes,
-                            enactor_stats.total_lifetimes)) break;
-                    }
-                }
-                // Check if done
-                if (done[0] == 0) break;
-
-                if (DEBUG) printf("\n%lld", (long long) enactor_stats.iteration);
-
-            }
-            //delete[] sigmas;
-            //delete[] labels;
-            //delete[] vids;
-            //util::DisplayDeviceResults(problem->data_slices[0]->d_forward_output, forward_queue_offsets.back());
-
-            /*enactor_stats.iteration                 = enactor_stats.iteration - 2;
-
-            frontier_attribute.queue_length        = graph_slice->nodes;
-            frontier_attribute.queue_index         = 0;        // Work queue index
-            frontier_attribute.selector            = 0;
-            frontier_attribute.queue_reset         = true;
-            done[0]             = -1;
-
-            // Prepare the label array
-            VertexId            label_adjust = -enactor_stats.iteration;
-            util::MemsetAddKernel<<<128, 128>>>(problem->data_slices[0]->d_labels, label_adjust, graph_slice->nodes);*/
-
-
-            if (DEBUG) printf("\nStart backward phase\n%lld", (long long) enactor_stats.iteration);
-            // Backward BC iteration
-            for (int iter = forward_queue_offsets.size()-3; iter >=0; --iter) {
-                frontier_attribute.queue_length = forward_queue_offsets[iter+1]-forward_queue_offsets[iter];  
-                /*frontier_attribute.queue_length        = graph_slice->nodes;
-                // Fill in the frontier_queues
-                util::MemsetIdxKernel<<<128, 128>>>(graph_slice->frontier_queues.d_keys[0], graph_slice->nodes);
-
-                // Filter
-                gunrock::oprtr::filter::Kernel<FilterKernelPolicy, BCProblem, BackwardFunctor>
-                <<<enactor_stats.filter_grid_size, FilterKernelPolicy::THREADS>>>(
-                    -1,
-                    frontier_attribute.queue_reset,
-                    frontier_attribute.queue_index,
-                    enactor_stats.num_gpus,
-                    frontier_attribute.queue_length,
-                    d_done,
-                    graph_slice->frontier_queues.d_keys[0],      // d_in_queue
-                    NULL,
-                    graph_slice->frontier_queues.d_keys[1],    // d_out_queue
-                    data_slice,
-                    NULL,
-                    work_progress,
-                    graph_slice->nodes,           // max_in_queue
-                    graph_slice->edges,         // max_out_queue
-                    enactor_stats.filter_kernel_stats);*/
-
-
-                // Only need to reset queue for once
-                /*if (frontier_attribute.queue_reset)
-                    frontier_attribute.queue_reset = false; */
-
-                //if (/*DEBUG &&*/ (retval = util::GRError(cudaThreadSynchronize(), "edge_map_backward::Kernel failed", __FILE__, __LINE__))) break;
-                /*cudaEventQuery(throttle_event);                                 // give host memory mapped visibility to GPU updates
-
-                frontier_attribute.queue_index++;
-                frontier_attribute.selector ^= 1;
-
-                if (AdvanceKernelPolicy::ADVANCE_MODE == gunrock::oprtr::advance::LB) {
-                    if (retval = work_progress.GetQueueLength(frontier_attribute.queue_index, frontier_attribute.queue_length)) break;
-                    }
-
-                if (DEBUG) {
-                    if (retval = work_progress.GetQueueLength(frontier_attribute.queue_index, frontier_attribute.queue_length)) break;
-                    printf(", %lld", (long long) frontier_attribute.queue_length);
-                }
-
-                if (INSTRUMENT) {
-                    if (retval = enactor_stats.advance_kernel_stats.Accumulate(
-                        enactor_stats.advance_grid_size,
-                        enactor_stats.total_runtimes,
-                        enactor_stats.total_lifetimes)) break;
-                }
-
-                // Throttle
-                if (enactor_stats.iteration & 1) {
-                    if (retval = util::GRError(cudaEventRecord(throttle_event),
-                        "BCEnactor cudaEventRecord throttle_event failed", __FILE__, __LINE__)) break;
-                } else {
-                    if (retval = util::GRError(cudaEventSynchronize(throttle_event),
-                        "BCEnactor cudaEventSynchronize throttle_event failed", __FILE__, __LINE__)) break;
-                }
-
-                // Check if done
-                if (done[0] == 0) break;*/
-                // Edge Map
-                if (iter > 0) {
-                    gunrock::oprtr::advance::LaunchKernel<AdvanceKernelPolicy, BCProblem, BackwardFunctor>(
-                            d_done,
-                            enactor_stats,
-                            frontier_attribute,
-                            data_slice,
-                            (VertexId*)NULL,
-                            (bool*)NULL,
-                            (bool*)NULL,
-                            d_scanned_edges,
-                            &problem->data_slices[0]->d_forward_output[forward_queue_offsets[iter]],              // d_in_queue
-                            graph_slice->frontier_queues.d_keys[0],            // d_out_queue
-                            (VertexId*)NULL,
-                            (VertexId*)NULL,
-                            graph_slice->d_row_offsets,
-                            graph_slice->d_column_indices,
-                            (SizeT*)NULL,
-                            (VertexId*)NULL,
-                            graph_slice->nodes,                 // max_in_queue
-                            graph_slice->edges,                 // max_out_queue
-                            this->work_progress,
-                            context,
-                            gunrock::oprtr::advance::V2V);
-                } else {
-                    gunrock::oprtr::advance::LaunchKernel<AdvanceKernelPolicy, BCProblem, BackwardFunctor2>(
-                            d_done,
-                            enactor_stats,
-                            frontier_attribute,
-                            data_slice,
-                            (VertexId*)NULL,
-                            (bool*)NULL,
-                            (bool*)NULL,
-                            d_scanned_edges,
-                            &problem->data_slices[0]->d_forward_output[forward_queue_offsets[iter]],              // d_in_queue
-                            graph_slice->frontier_queues.d_keys[0],            // d_out_queue
-                            (VertexId*)NULL,
-                            (VertexId*)NULL,
-                            graph_slice->d_row_offsets,
-                            graph_slice->d_column_indices,
-                            (SizeT*)NULL,
-                            (VertexId*)NULL,
-                            graph_slice->nodes,                 // max_in_queue
-                            graph_slice->edges,                 // max_out_queue
-                            this->work_progress,
-                            context,
-                            gunrock::oprtr::advance::V2V);
-                }
-
-                if (/*DEBUG &&*/ (retval = util::GRError(cudaThreadSynchronize(), "filter_forward::Kernel failed", __FILE__, __LINE__))) break;
-                cudaEventQuery(throttle_event); // give host memory mapped visibility to GPU updates
-
-                //frontier_attribute.queue_index++;
-                //frontier_attribute.selector ^= 1;
-
-                //util::MemsetAddKernel<<<128, 128>>>(problem->data_slices[0]->d_labels, 1, graph_slice->nodes);
-
-                if (INSTRUMENT || DEBUG) {
-                    if (retval = work_progress.GetQueueLength(frontier_attribute.queue_index, frontier_attribute.queue_length)) break;
-                    if (DEBUG) printf(", %lld", (long long) frontier_attribute.queue_length);
-                    if (INSTRUMENT) {
-                        if (retval = enactor_stats.filter_kernel_stats.Accumulate(
-                            enactor_stats.filter_grid_size,
-                            enactor_stats.total_runtimes,
-                            enactor_stats.total_lifetimes)) break;
-                    }
-                }
-                // Check if done
-                if (done[0] == 0) break;
-
-                if (DEBUG) printf("\n%lld", (long long) enactor_stats.iteration-1);
-
-            }
-            if (retval) break;
-
-            // Check if any of the frontiers overflowed due to redundant expansion
-            bool overflowed = false;
-            if (retval = work_progress.CheckOverflow<SizeT>(overflowed)) break;
-            if (overflowed) {
-                retval = util::GRError(cudaErrorInvalidConfiguration, "Frontier queue overflow. Please increase queue-sizing factor.",__FILE__, __LINE__);
-                break;
-            }
-            
-        } while(0);
-
-        if (d_scanned_edges) cudaFree(d_scanned_edges);
-
-        if (DEBUG) printf("\nGPU BC Done.\n");
->>>>>>> dc7a660e
         return retval;
     }
 
@@ -1456,6 +968,38 @@
      * \addtogroup PublicInterface
      * @{
      */
+
+    typedef gunrock::oprtr::filter::KernelPolicy<
+        Problem,                            // Problem data type
+        300,                                // CUDA_ARCH
+        INSTRUMENT,                         // INSTRUMENT
+        0,                                  // SATURATION QUIT
+        true,                               // DEQUEUE_PROBLEM_SIZE
+        8,                                  // MIN_CTA_OCCUPANCY
+        8,                                  // LOG_THREADS
+        1,                                  // LOG_LOAD_VEC_SIZE
+        0,                                  // LOG_LOADS_PER_TILE
+        5,                                  // LOG_RAKING_THREADS
+        5,                                  // END BIT_MASK (no bitmask cull in BC)
+        8>                                  // LOG_SCHEDULE_GRANULARITY
+    FilterKernelPolicy;
+
+    typedef gunrock::oprtr::advance::KernelPolicy<
+        Problem,                            // Problem data type
+        300,                                // CUDA_ARCH
+        INSTRUMENT,                         // INSTRUMENT
+        8,                                  // MIN_CTA_OCCUPANCY
+        10,                                 // LOG_THREADS
+        8,                                  // LOG_BLOCKS
+        32*128,                             // LIGHT_EDGE_THRESHOLD (used for partitioned advance mode)
+        1,                                  // LOG_LOAD_VEC_SIZE
+        0,                                  // LOG_LOADS_PER_TILE
+        5,                                  // LOG_RAKING_THREADS
+        32,                                 // WARP_GATHER_THRESHOLD
+        128 * 4,                            // CTA_GATHER_THRESHOLD
+        7,                                  // LOG_SCHEDULE_GRANULARITY
+        gunrock::oprtr::advance::LB>
+    AdvanceKernelPolicy;
 
     /**
      * @brief BC Enact kernel entry.
@@ -1478,44 +1022,11 @@
                 min_sm_version = this->cuda_props[i].device_sm_version;
 
         if (min_sm_version >= 300) {
-            typedef gunrock::oprtr::filter::KernelPolicy<
-                Problem,                            // Problem data type
-                300,                                // CUDA_ARCH
-                INSTRUMENT,                         // INSTRUMENT
-                0,                                  // SATURATION QUIT
-                true,                               // DEQUEUE_PROBLEM_SIZE
-                8,                                  // MIN_CTA_OCCUPANCY
-                8,                                  // LOG_THREADS
-                1,                                  // LOG_LOAD_VEC_SIZE
-                0,                                  // LOG_LOADS_PER_TILE
-                5,                                  // LOG_RAKING_THREADS
-                5,                                  // END BIT_MASK (no bitmask cull in BC)
-                8>                                  // LOG_SCHEDULE_GRANULARITY
-                FilterKernelPolicy;
-
-            typedef gunrock::oprtr::advance::KernelPolicy<
-                Problem,                            // Problem data type
-                300,                                // CUDA_ARCH
-                INSTRUMENT,                         // INSTRUMENT
-                8,                                  // MIN_CTA_OCCUPANCY
-                10,                                 // LOG_THREADS
-                8,                                  // LOG_BLOCKS
-                32*128,                             // LIGHT_EDGE_THRESHOLD (used for partitioned advance mode)
-                1,                                  // LOG_LOAD_VEC_SIZE
-                0,                                  // LOG_LOADS_PER_TILE
-                5,                                  // LOG_RAKING_THREADS
-                32,                                 // WARP_GATHER_THRESHOLD
-                128 * 4,                            // CTA_GATHER_THRESHOLD
-                7,                                  // LOG_SCHEDULE_GRANULARITY
-                gunrock::oprtr::advance::LB>
-                AdvanceKernelPolicy;
-
             return EnactBC<AdvanceKernelPolicy, FilterKernelPolicy>(src);
         }
 
         //to reduce compile time, get rid of other architecture for now
         //TODO: add all the kernelpolicy settings for all archs
-
         printf("Not yet tuned for this architecture\n");
         return cudaErrorInvalidDeviceFunction;
     }
@@ -1532,45 +1043,12 @@
                 min_sm_version = this->cuda_props[i].device_sm_version;
 
         if (min_sm_version >= 300) {
-            typedef gunrock::oprtr::filter::KernelPolicy<
-                Problem,                            // Problem data type
-                300,                                // CUDA_ARCH
-                INSTRUMENT,                         // INSTRUMENT
-                0,                                  // SATURATION QUIT
-                true,                               // DEQUEUE_PROBLEM_SIZE
-                8,                                  // MIN_CTA_OCCUPANCY
-                8,                                  // LOG_THREADS
-                1,                                  // LOG_LOAD_VEC_SIZE
-                0,                                  // LOG_LOADS_PER_TILE
-                5,                                  // LOG_RAKING_THREADS
-                5,                                  // END BIT_MASK (no bitmask cull in BC)
-                8>                                  // LOG_SCHEDULE_GRANULARITY
-                FilterKernelPolicy;
-
-            typedef gunrock::oprtr::advance::KernelPolicy<
-                Problem,                           // Problem data type
-                300,                                // CUDA_ARCH
-                INSTRUMENT,                         // INSTRUMENT
-                8,                                  // MIN_CTA_OCCUPANCY
-                10,                                 // LOG_THREADS
-                8,                                  // LOG_BLOCKS
-                32*128,                             // LIGHT_EDGE_THRESHOLD (used for partitioned advance mode)
-                1,                                  // LOG_LOAD_VEC_SIZE
-                0,                                  // LOG_LOADS_PER_TILE
-                5,                                  // LOG_RAKING_THREADS
-                32,                                 // WARP_GATHER_THRESHOLD
-                128 * 4,                            // CTA_GATHER_THRESHOLD
-                7,                                  // LOG_SCHEDULE_GRANULARITY
-                gunrock::oprtr::advance::LB>
-                AdvanceKernelPolicy;
-           
             return InitBC<AdvanceKernelPolicy, FilterKernelPolicy>(
                 context, problem, max_grid_size, size_check);
         }
  
         //to reduce compile time, get rid of other architecture for now
         //TODO: add all the kernelpolicy settings for all archs
-
         printf("Not yet tuned for this architecture\n");
         return cudaErrorInvalidDeviceFunction;   
     }
