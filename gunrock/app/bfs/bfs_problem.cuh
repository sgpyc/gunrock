--- conflicted
+++ resolved
@@ -48,16 +48,6 @@
     //false> // _KEEP_NODE_NUM
 {
     //Helper structures
-<<<<<<< HEAD
-
-    typedef ProblemBase<VertexId, SizeT, Value, _MARK_PREDECESSORS,
-        _ENABLE_IDEMPOTENCE, _USE_DOUBLE_BUFFER, false, false, false>
-        BaseProblem;
-    /**
-     * @brief Data slice structure which contains BFS problem specific data.
-     */
-    struct DataSlice : DataSliceBase<VertexId, SizeT, Value>
-=======
     static const bool MARK_PREDECESSORS  = _MARK_PREDECESSORS;
     static const bool ENABLE_IDEMPOTENCE = _ENABLE_IDEMPOTENCE;
     static const int  MAX_NUM_VERTEX_ASSOCIATES = 
@@ -71,7 +61,6 @@
      * @brief Data slice structure which contains BFS problem specific data.
      */
     struct DataSlice : BaseDataSlice
->>>>>>> 81002d78
     {
         util::Array1D<SizeT, VertexId      > labels        ;
         util::Array1D<SizeT, unsigned char > visited_mask  ;
@@ -120,36 +109,12 @@
         cudaError_t Init(
             int   num_gpus,
             int   gpu_idx,
-<<<<<<< HEAD
             Csr<VertexId, Value, SizeT> *graph)
         {
             cudaError_t retval = cudaSuccess;
-            if (retval = DataSliceBase<VertexId, SizeT, Value>::Init(
+            if (retval = BaseDataSlice::Init(
                 gpu_idx, graph)) 
             return retval;
-=======
-            bool  use_double_buffer,
-            //int   num_vertex_associate,
-            //int   num_value__associate,
-            Csr<VertexId, SizeT, Value> *graph,
-            SizeT *num_in_nodes,
-            SizeT *num_out_nodes,
-            VertexId *original_vertex,
-            float queue_sizing = 2.0,
-            float in_sizing = 1.0)
-        {
-            cudaError_t retval = cudaSuccess;
-            if (retval = BaseDataSlice::Init(
-                num_gpus,
-                gpu_idx,
-                use_double_buffer,
-                //num_vertex_associate,
-                //num_value__associate,
-                graph,
-                num_in_nodes,
-                num_out_nodes,
-                in_sizing)) return retval;
->>>>>>> 81002d78
 
             // Create SoA on device
             if (retval = labels       .Allocate(graph->nodes,util::DEVICE)) return retval;
@@ -189,17 +154,9 @@
          * \return cudaError_t object Indicates the success of all CUDA calls.
          */
         cudaError_t Reset(
-<<<<<<< HEAD
             //FrontierType frontier_type,     // The frontier type (i.e., edge/vertex/mixed)
             GraphSlice<VertexId, SizeT, Value>  *graph_slice)
         {         
-=======
-            FrontierType frontier_type,
-            GraphSlice<VertexId, SizeT, Value>  *graph_slice,
-            double queue_sizing = 2.0,
-            double queue_sizing1 = -1.0)
-        {
->>>>>>> 81002d78
             cudaError_t retval = cudaSuccess;
             SizeT nodes = graph_slice->nodes;
             //SizeT edges = graph_slice->edges;
@@ -207,10 +164,11 @@
             // TODO: put in bfs_enactor reset
             /*for (int peer=0; peer<this->num_gpus; peer++)
                 this->out_length[peer] = 1;
-<<<<<<< HEAD
  
             if (this->num_gpus>1) 
-                util::cpu_mt::PrintCPUArray<int, SizeT>("in_counter", graph_slice->in_counter.GetPointer(util::HOST), this->num_gpus+1, this->gpu_idx); 
+                util::cpu_mt::PrintCPUArray<int, SizeT>("in_counter", 
+                graph_slice->in_counter.GetPointer(util::HOST), 
+                this->num_gpus+1, this->gpu_idx); 
             */
 
             // Allocate output labels if necessary
@@ -219,121 +177,16 @@
                 return retval;
             util::MemsetKernel<<<128, 128>>>(
                 this->labels.GetPointer(util::DEVICE), 
-                _ENABLE_IDEMPOTENCE ? (VertexId)-1 : (util::MaxValue<VertexId>()-1), nodes);
-=======
-
-            if (this->num_gpus>1)
-            {
-                // util::cpu_mt::PrintCPUArray<int, SizeT>("in_counter", 
-                // graph_slice->in_counter.GetPointer(util::HOST), 
-                // this->num_gpus+1, this->gpu_idx);
-            }
-
-            for (int peer=0;peer<(this->num_gpus > 1 ? this->num_gpus+1 : 1);peer++)
-            for (int i=0; i < 2; i++)
-            {
-                double queue_sizing_ = (i==0 ? queue_sizing : queue_sizing1);
-                switch (frontier_type) 
-                {
-                case VERTEX_FRONTIERS :
-                    // O(n) ping-pong global vertex frontiers
-                    new_frontier_elements[0] = ((this->num_gpus > 1) ? 
-                        graph_slice->in_counter[peer] : graph_slice->nodes) * queue_sizing_ +2;
-                    new_frontier_elements[1] = new_frontier_elements[0];
-                    break;
-
-                case EDGE_FRONTIERS :
-                    // O(m) ping-pong global edge frontiers
-                    new_frontier_elements[0] = graph_slice->edges * queue_sizing_ +2;
-                    new_frontier_elements[1] = new_frontier_elements[0];
-                    break;
-
-                case MIXED_FRONTIERS :
-                    // O(n) global vertex frontier, O(m) global edge frontier
-                    new_frontier_elements[0] = ((this->num_gpus > 1) ? 
-                        graph_slice->in_counter[peer] : graph_slice->nodes) * queue_sizing_ +2;
-                    new_frontier_elements[1] = graph_slice->edges * queue_sizing_ +2;
-                    break;
-                }
-
-                // Iterate through global frontier queue setups
-                //for (int i = 0; i < 2; i++) {
-                {
-                    if (peer == this->num_gpus && i == 1) 
-                        continue;
-                    if (new_frontier_elements[i] > edges + 2 && queue_sizing_ >10) 
-                        new_frontier_elements[i] = edges+2;
-                    if (this->frontier_queues[peer].keys[i].GetSize() < new_frontier_elements[i]) 
-                    {
-                        // Free if previously allocated
-                        if (retval = this->frontier_queues[peer].keys[i].Release()) 
-                            return retval;
-
-                        // Free if previously allocated
-                        if (this -> use_double_buffer) {
-                            if (retval = this->frontier_queues[peer].values[i].Release()) 
-                                return retval;
-                        }
-
-                        //frontier_elements[peer][i] = new_frontier_elements[i];
-
-                        if (retval = this->frontier_queues[peer].keys[i].Allocate(
-                            new_frontier_elements[i],util::DEVICE)) 
-                            return retval;
-                        if (this -> use_double_buffer) 
-                        {
-                            if (retval = this->frontier_queues[peer].values[i].Allocate(
-                                new_frontier_elements[i],util::DEVICE)) 
-                                return retval;
-                        }
-                    } //end if
-                } // end for i<2
-
-                if (new_frontier_elements[0] > max_queue_length) 
-                    max_queue_length = new_frontier_elements[0];
-                if (new_frontier_elements[1] > max_queue_length)
-                    max_queue_length = new_frontier_elements[1];
-                if (peer == this->num_gpus || i == 1)
-                {
-                    continue;
-                }
-                //if (peer == num_gpu) continue;
-                SizeT max_elements = new_frontier_elements[0];
-                if (new_frontier_elements[1] > max_elements) max_elements=new_frontier_elements[1];
-                //if (max_elements > nodes) max_elements = nodes;
-                if (this->scanned_edges[peer].GetSize() < max_elements)
-                {
-                    if (retval = this->scanned_edges[peer].Release()) 
-                        return retval;
-                    if (retval = this->scanned_edges[peer].Allocate(max_elements, util::DEVICE)) 
-                        return retval;
-                }
-            }
-
-            // Allocate output labels if necessary
-            if (this->labels.GetPointer(util::DEVICE)==NULL)
-                if (retval = this->labels.Allocate(nodes, util::DEVICE)) 
-                    return retval;
-            util::MemsetKernel<<<128, 128>>>(this->labels.GetPointer(util::DEVICE), 
                 ENABLE_IDEMPOTENCE ? (VertexId)-1 : (util::MaxValue<VertexId>()-1), nodes);
->>>>>>> 81002d78
 
             // Allocate preds if necessary
             if (MARK_PREDECESSORS)// && !_ENABLE_IDEMPOTENCE)
             {
-<<<<<<< HEAD
                 //if (this->preds.GetPointer(util::DEVICE)==NULL)
                 if (retval = this->preds.Allocate(nodes, util::DEVICE)) 
                     return retval;
                 util::MemsetKernel<<<128,128>>>(
                     this->preds.GetPointer(util::DEVICE), (VertexId)-2, nodes); 
-=======
-                if (this->preds.GetPointer(util::DEVICE)==NULL)
-                    if (retval = this->preds.Allocate(nodes, util::DEVICE)) 
-                        return retval;
-                util::MemsetKernel<<<128,128>>>(
-                    this->preds.GetPointer(util::DEVICE), (VertexId)-2, nodes);
->>>>>>> 81002d78
             }
             
             original_vertex.SetPointer(
@@ -357,22 +210,14 @@
                     return retval;
                 if (retval = this -> org_thread_idx.Allocate(max_queue_length, util::DEVICE))
                     return retval;
-<<<<<<< HEAD
             }*/
-            if (_ENABLE_IDEMPOTENCE) {
+            if (ENABLE_IDEMPOTENCE) {
                 SizeT visited_mask_bytes 
                     = ((nodes * sizeof(unsigned char))+7)/8;
                 SizeT visited_mask_elements 
                     = visited_mask_bytes * sizeof(unsigned char);
                 util::MemsetKernel<<<128, 128>>>(
                     this->visited_mask.GetPointer(util::DEVICE), 
-=======
-            }
-            if (ENABLE_IDEMPOTENCE) {
-                SizeT visited_mask_bytes  = ((nodes * sizeof(unsigned char))+7)/8;
-                SizeT visited_mask_elements = visited_mask_bytes * sizeof(unsigned char);
-                util::MemsetKernel<<<128, 128>>>(this->visited_mask.GetPointer(util::DEVICE), 
->>>>>>> 81002d78
                     (unsigned char)0, visited_mask_elements);
             }
 
@@ -506,34 +351,18 @@
      * \return cudaError_t object Indicates the success of all CUDA calls.
      */
     cudaError_t Init(
-<<<<<<< HEAD
-            bool        stream_from_host,       // Only meaningful for single-GPU
-            Csr<VertexId, Value, SizeT> *graph,
-            Csr<VertexId, Value, SizeT> *inversegraph = NULL,
-            int         num_gpus         = 1,
-            int*        gpu_idx          = NULL,
-            std::string partition_method ="random",
-            float       partition_factor = -1.0f,
-            int         partition_seed   = -1)
-    {
-        cudaError_t retval = cudaSuccess;
-
-        if (retval = BaseProblem::Init(
-=======
         bool        stream_from_host,       // Only meaningful for single-GPU
-        Csr<VertexId, SizeT, Value> *graph,
-        Csr<VertexId, SizeT, Value> *inversegraph = NULL,
+        Csr<VertexId, Value, SizeT> *graph,
+        Csr<VertexId, Value, SizeT> *inversegraph = NULL,
         int         num_gpus         = 1,
         int*        gpu_idx          = NULL,
         std::string partition_method ="random",
-        cudaStream_t* streams        = NULL,
-        float       queue_sizing     = 2.0f,
-        float       in_sizing        = 1.0f,
         float       partition_factor = -1.0f,
         int         partition_seed   = -1)
     {
-        BaseProblem::Init(
->>>>>>> 81002d78
+        cudaError_t retval = cudaSuccess;
+
+        if (retval = BaseProblem::Init(
             stream_from_host,
             graph,
             inversegraph,
@@ -547,63 +376,33 @@
 
         data_slices = new util::Array1D<SizeT,DataSlice>[this->num_gpus];
 
-<<<<<<< HEAD
-        do {
-            for (int gpu=0;gpu<this->num_gpus;gpu++)
-            {
-                data_slices[gpu].SetName("data_slices[]");
-                if (retval = util::SetDevice(this->gpu_idx[gpu])) return retval;
-                if (retval = data_slices[gpu].Allocate(1,util::DEVICE | util::HOST)) return retval;
-                DataSlice* _data_slice = data_slices[gpu].GetPointer(util::HOST);
-                if (retval = _data_slice->Init(
-                        this->num_gpus,
-                        this->gpu_idx[gpu], 
-                        &(this->sub_graphs[gpu])
-                        //this->num_gpus > 1? this->graph_slices[gpu]->in_counter.GetPointer(util::HOST) : NULL,
-                        //this->num_gpus > 1? this->graph_slices[gpu]->out_counter.GetPointer(util::HOST): NULL,
-                        //this->num_gpus > 1? this->graph_slices[gpu]->original_vertex.GetPointer(util::HOST) : NULL,
-                        )) return retval;
-
-                if (this->ENABLE_IDEMPOTENCE) {
-                    SizeT bytes = (this->graph_slices[gpu]->nodes + 8 - 1) / 8;
-                    cudaChannelFormatDesc   bitmask_desc = cudaCreateChannelDesc<char>();
-                    gunrock::oprtr::filter::BitmaskTex<unsigned char>::ref.channelDesc = bitmask_desc;
-                    if (retval = util::GRError(cudaBindTexture(
-                        0,  
-                        gunrock::oprtr::filter::BitmaskTex<unsigned char>::ref,
-                        data_slices[gpu]->visited_mask.GetPointer(util::DEVICE),
-                        bytes),
-                    "BFSEnactor cudaBindTexture bitmask_tex_ref failed", __FILE__, __LINE__)) return retval;
-                }   
-            } //end for(gpu)
-        } while (0);
-=======
-        for (int gpu = 0; gpu < this -> num_gpus; gpu++)
+        for (int gpu=0;gpu<this->num_gpus;gpu++)
         {
             data_slices[gpu].SetName("data_slices[]");
-            if (retval = util::SetDevice(this -> gpu_idx[gpu]))
-                return retval;
-            if (retval = data_slices[gpu].Allocate(1, util::DEVICE | util::HOST)) 
-                return retval;
-            DataSlice *data_slice 
-                = data_slices[gpu].GetPointer(util::HOST);
-            GraphSlice<VertexId, SizeT, Value> *graph_slice 
-                = this->graph_slices[gpu];
-            data_slice -> streams.SetPointer(streams + gpu * num_gpus * 2, num_gpus * 2);
-
-            if (retval = data_slice->Init(
-                this -> num_gpus,
-                this -> gpu_idx[gpu],
-                this -> use_double_buffer,
-              &(this -> sub_graphs[gpu]),
-                this -> num_gpus > 1? graph_slice -> in_counter     .GetPointer(util::HOST) : NULL,
-                this -> num_gpus > 1? graph_slice -> out_counter    .GetPointer(util::HOST) : NULL,
-                this -> num_gpus > 1? graph_slice -> original_vertex.GetPointer(util::HOST) : NULL,
-                queue_sizing,
-                in_sizing)) 
-                return retval;
+            if (retval = util::SetDevice(this->gpu_idx[gpu])) return retval;
+            if (retval = data_slices[gpu].Allocate(1,util::DEVICE | util::HOST)) return retval;
+            DataSlice* _data_slice = data_slices[gpu].GetPointer(util::HOST);
+            if (retval = _data_slice->Init(
+                    this->num_gpus,
+                    this->gpu_idx[gpu], 
+                    &(this->sub_graphs[gpu])
+                    //this->num_gpus > 1? this->graph_slices[gpu]->in_counter.GetPointer(util::HOST) : NULL,
+                    //this->num_gpus > 1? this->graph_slices[gpu]->out_counter.GetPointer(util::HOST): NULL,
+                    //this->num_gpus > 1? this->graph_slices[gpu]->original_vertex.GetPointer(util::HOST) : NULL,
+                    )) return retval;
+
+            if (this->ENABLE_IDEMPOTENCE) {
+                SizeT bytes = (this->graph_slices[gpu]->nodes + 8 - 1) / 8;
+                cudaChannelFormatDesc   bitmask_desc = cudaCreateChannelDesc<char>();
+                gunrock::oprtr::filter::BitmaskTex<unsigned char>::ref.channelDesc = bitmask_desc;
+                if (retval = util::GRError(cudaBindTexture(
+                    0,  
+                    gunrock::oprtr::filter::BitmaskTex<unsigned char>::ref,
+                    data_slices[gpu]->visited_mask.GetPointer(util::DEVICE),
+                    bytes),
+                "BFSEnactor cudaBindTexture bitmask_tex_ref failed", __FILE__, __LINE__)) return retval;
+            }   
         } //end for(gpu)
->>>>>>> 81002d78
 
         return retval;
     }
@@ -624,68 +423,11 @@
 
         for (int gpu = 0; gpu < this->num_gpus; ++gpu) {
             // Set device
-<<<<<<< HEAD
             if (retval = util::SetDevice(this->gpu_idx[gpu])) return retval;
             if (retval = data_slices[gpu]->Reset(this->graph_slices[gpu])) return retval;
             if (retval = data_slices[gpu].Move(util::HOST, util::DEVICE)) return retval;
         }
         return retval;
-=======
-            if (retval = util::SetDevice(this->gpu_idx[gpu])) 
-                return retval;
-            if (retval = data_slices[gpu]->Reset(
-                frontier_type, 
-                this->graph_slices[gpu], 
-                queue_sizing, 
-                queue_sizing1)) 
-                return retval;
-            if (retval = data_slices[gpu].Move(util::HOST, util::DEVICE))
-                return retval;
-        }
-
-        // Fillin the initial input_queue for BFS problem
-        int gpu;
-        VertexId tsrc;
-        if (this->num_gpus <= 1)
-        {
-           gpu=0;tsrc=src;
-        } else {
-            gpu = this->partition_tables[0][src];
-            tsrc= this->convertion_tables[0][src];
-        }
-        if (retval = util::SetDevice(this->gpu_idx[gpu])) return retval;
-
-        if (retval = util::GRError(cudaMemcpy(
-            data_slices[gpu]->frontier_queues[0].keys[0].GetPointer(util::DEVICE),
-            &tsrc,
-            sizeof(VertexId),
-            cudaMemcpyHostToDevice),
-            "BFSProblem cudaMemcpy frontier_queues failed", __FILE__, __LINE__)) 
-            return retval;
-
-        VertexId src_label = 0;
-        if (retval = util::GRError(cudaMemcpy(
-            data_slices[gpu]->labels.GetPointer(util::DEVICE) + tsrc,
-            &src_label,
-            sizeof(VertexId),
-            cudaMemcpyHostToDevice),
-            "BFSProblem cudaMemcpy frontier_queues failed", __FILE__, __LINE__)) 
-            return retval;
-
-       if (MARK_PREDECESSORS && !ENABLE_IDEMPOTENCE) 
-        {
-            VertexId src_pred = -1;
-            if (retval = util::GRError(cudaMemcpy(
-                data_slices[gpu]->preds.GetPointer(util::DEVICE) + tsrc,
-                &src_pred,
-                sizeof(VertexId),
-                cudaMemcpyHostToDevice),
-                "BFSProblem cudaMemcpy frontier_queues failed", __FILE__, __LINE__)) 
-                return retval;
-       }
-
-       return retval;
->>>>>>> 81002d78
     } // reset
 
     /** @} */
