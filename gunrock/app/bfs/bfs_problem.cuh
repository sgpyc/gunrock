--- conflicted
+++ resolved
@@ -104,10 +104,7 @@
             Csr<VertexId, Value, SizeT> *graph)
         {
             cudaError_t retval = cudaSuccess;
-            if (retval = DataSliceBase<SizeT, VertexId, Value>::Init(
-<<<<<<< HEAD
-                gpu_idx, graph)) return retval;
-=======
+            if (retval = DataSliceBase<VertexId, SizeT, Value>::Init(
                 num_gpus,
                 gpu_idx,
                 num_vertex_associate,
@@ -116,7 +113,6 @@
                 num_in_nodes,
                 num_out_nodes,
                 in_sizing)) return retval;
->>>>>>> 7b2322df
 
             // Create SoA on device
             if (retval = this->labels       .Allocate(graph->nodes,util::DEVICE)) return retval;
@@ -154,7 +150,6 @@
          * \return cudaError_t object Indicates the success of all CUDA calls.
          */
         cudaError_t Reset(
-<<<<<<< HEAD
             //FrontierType frontier_type,     // The frontier type (i.e., edge/vertex/mixed)
             GraphSlice<VertexId, SizeT, Value>  *graph_slice)
         {         
@@ -171,137 +166,23 @@
             */
 
             // Allocate output labels if necessary
+            //if (this->labels.GetPointer(util::DEVICE)==NULL)
             if (retval = this->labels.Allocate(nodes,util::DEVICE)) 
                 return retval;
             util::MemsetKernel<<<128, 128>>>(
                 this->labels.GetPointer(util::DEVICE), 
                 _ENABLE_IDEMPOTENCE ? -1 : (util::MaxValue<Value>()-1), nodes);
-=======
-            FrontierType frontier_type,
-            GraphSlice<SizeT, VertexId, Value>  *graph_slice,
-            double queue_sizing = 2.0,
-            double queue_sizing1 = -1.0)
-        {
-            cudaError_t retval = cudaSuccess;
-            SizeT nodes = graph_slice->nodes;
-            SizeT edges = graph_slice->edges;
-            SizeT new_frontier_elements[2] = {0,0};
-            SizeT max_queue_length = 0;
-            if (queue_sizing1 < 0) queue_sizing1 = queue_sizing;
-
-            for (int peer=0; peer<this->num_gpus; peer++)
-                this->out_length[peer] = 1;
-
-            if (this->num_gpus>1)
-            {
-                // util::cpu_mt::PrintCPUArray<int, SizeT>("in_counter", 
-                // graph_slice->in_counter.GetPointer(util::HOST), 
-                // this->num_gpus+1, this->gpu_idx);
-            }
-
-            for (int peer=0;peer<(this->num_gpus > 1 ? this->num_gpus+1 : 1);peer++)
-            for (int i=0; i < 2; i++)
-            {
-                double queue_sizing_ = (i==0 ? queue_sizing : queue_sizing1);
-                switch (frontier_type) {
-                case VERTEX_FRONTIERS :
-                    // O(n) ping-pong global vertex frontiers
-                    new_frontier_elements[0] = ((this->num_gpus > 1) ? 
-                        graph_slice->in_counter[peer] : graph_slice->nodes) * queue_sizing_ +2;
-                    new_frontier_elements[1] = new_frontier_elements[0];
-                    break;
-
-                case EDGE_FRONTIERS :
-                    // O(m) ping-pong global edge frontiers
-                    new_frontier_elements[0] = graph_slice->edges * queue_sizing_ +2;
-                    new_frontier_elements[1] = new_frontier_elements[0];
-                    break;
-
-                case MIXED_FRONTIERS :
-                    // O(n) global vertex frontier, O(m) global edge frontier
-                    new_frontier_elements[0] = ((this->num_gpus > 1) ? 
-                        graph_slice->in_counter[peer] : graph_slice->nodes) * queue_sizing_ +2;
-                    new_frontier_elements[1] = graph_slice->edges * queue_sizing_ +2;
-                    break;
-                }
-
-                // Iterate through global frontier queue setups
-                //for (int i = 0; i < 2; i++) {
-                {
-                    if (peer == this->num_gpus && i == 1) 
-                        continue;
-                    if (new_frontier_elements[i] > edges + 2 && queue_sizing_ >10) 
-                        new_frontier_elements[i] = edges+2;
-                    if (this->frontier_queues[peer].keys[i].GetSize() < new_frontier_elements[i]) 
-                    {
-                        // Free if previously allocated
-                        if (retval = this->frontier_queues[peer].keys[i].Release()) 
-                            return retval;
-
-                        // Free if previously allocated
-                        if (_USE_DOUBLE_BUFFER) {
-                            if (retval = this->frontier_queues[peer].values[i].Release()) 
-                                return retval;
-                        }
-
-                        //frontier_elements[peer][i] = new_frontier_elements[i];
-
-                        if (retval = this->frontier_queues[peer].keys[i].Allocate(
-                            new_frontier_elements[i],util::DEVICE)) 
-                            return retval;
-                        if (_USE_DOUBLE_BUFFER) 
-                        {
-                            if (retval = this->frontier_queues[peer].values[i].Allocate(
-                                new_frontier_elements[i],util::DEVICE)) 
-                                return retval;
-                        }
-                    } //end if
-                } // end for i<2
-
-                if (new_frontier_elements[0] > max_queue_length) 
-                    max_queue_length = new_frontier_elements[0];
-                if (new_frontier_elements[1] > max_queue_length)
-                    max_queue_length = new_frontier_elements[1];
-                if (peer == this->num_gpus || i == 1)
-                {
-                    continue;
-                }
-                //if (peer == num_gpu) continue;
-                SizeT max_elements = new_frontier_elements[0];
-                if (new_frontier_elements[1] > max_elements) max_elements=new_frontier_elements[1];
-                //if (max_elements > nodes) max_elements = nodes;
-                if (this->scanned_edges[peer].GetSize() < max_elements)
-                {
-                    if (retval = this->scanned_edges[peer].Release()) 
-                        return retval;
-                    if (retval = this->scanned_edges[peer].Allocate(max_elements, util::DEVICE)) 
-                        return retval;
-                }
-            }
-
-            // Allocate output labels if necessary
-            if (this->labels.GetPointer(util::DEVICE)==NULL)
-                if (retval = this->labels.Allocate(nodes, util::DEVICE)) 
-                    return retval;
-            util::MemsetKernel<<<128, 128>>>(this->labels.GetPointer(util::DEVICE), 
-                _ENABLE_IDEMPOTENCE?-1:(util::MaxValue<Value>()-1), nodes);
->>>>>>> 7b2322df
 
             // Allocate preds if necessary
             if (_MARK_PREDECESSORS)// && !_ENABLE_IDEMPOTENCE)
             {
-<<<<<<< HEAD
+                //if (this->preds.GetPointer(util::DEVICE)==NULL)
                 if (retval = this->preds.Allocate(nodes, util::DEVICE)) 
                     return retval;
                 util::MemsetKernel<<<128,128>>>(
                     this->preds.GetPointer(util::DEVICE), -2, nodes); 
-=======
-                if (this->preds.GetPointer(util::DEVICE)==NULL)
-                    if (retval = this->preds.Allocate(nodes, util::DEVICE)) 
-                        return retval;
-                util::MemsetKernel<<<128,128>>>(this->preds.GetPointer(util::DEVICE), -2, nodes);
->>>>>>> 7b2322df
             }
+            
             original_vertex.SetPointer(
                 graph_slice -> original_vertex.GetPointer(util::DEVICE),
                 graph_slice -> original_vertex.GetSize(),
@@ -325,18 +206,12 @@
                     return retval;
             }
             if (_ENABLE_IDEMPOTENCE) {
-<<<<<<< HEAD
                 SizeT visited_mask_bytes 
                     = ((nodes * sizeof(unsigned char))+7)/8;
                 SizeT visited_mask_elements 
                     = visited_mask_bytes * sizeof(unsigned char);
                 util::MemsetKernel<<<128, 128>>>(
                     this->visited_mask.GetPointer(util::DEVICE), 
-=======
-                SizeT visited_mask_bytes  = ((nodes * sizeof(unsigned char))+7)/8;
-                SizeT visited_mask_elements = visited_mask_bytes * sizeof(unsigned char);
-                util::MemsetKernel<<<128, 128>>>(this->visited_mask.GetPointer(util::DEVICE), 
->>>>>>> 7b2322df
                     (unsigned char)0, visited_mask_elements);
             }
 
@@ -502,7 +377,6 @@
                 DataSlice* _data_slice = data_slices[gpu].GetPointer(util::HOST);
                 if (retval = _data_slice->Init(
                         this->num_gpus,
-<<<<<<< HEAD
                         this->gpu_idx[gpu], 
                         &(this->sub_graphs[gpu])
                         //this->num_gpus > 1? this->graph_slices[gpu]->in_counter.GetPointer(util::HOST) : NULL,
@@ -521,17 +395,6 @@
                         bytes),
                     "BFSEnactor cudaBindTexture bitmask_tex_ref failed", __FILE__, __LINE__)) return retval;
                 }   
-=======
-                        this->gpu_idx[gpu],
-                        this->num_gpus > 1? ((_MARK_PREDECESSORS/* && !_ENABLE_IDEMPOTENCE*/)? 2 : 1) : 0,
-                        0,
-                        &(this->sub_graphs[gpu]),
-                        this->num_gpus > 1? this->graph_slices[gpu]->in_counter.GetPointer(util::HOST) : NULL,
-                        this->num_gpus > 1? this->graph_slices[gpu]->out_counter.GetPointer(util::HOST): NULL,
-                        this->num_gpus > 1? this->graph_slices[gpu]->original_vertex.GetPointer(util::HOST) : NULL,
-                        queue_sizing,
-                        in_sizing)) return retval;
->>>>>>> 7b2322df
             } //end for(gpu)
         } while (0);
 
@@ -558,47 +421,7 @@
             if (retval = data_slices[gpu]->Reset(this->graph_slices[gpu])) return retval;
             if (retval = data_slices[gpu].Move(util::HOST, util::DEVICE)) return retval;
         }
-<<<<<<< HEAD
- 
-=======
-
-        // Fillin the initial input_queue for BFS problem
-        int gpu;
-        VertexId tsrc;
-        if (this->num_gpus <= 1)
-        {
-           gpu=0;tsrc=src;
-        } else {
-            gpu = this->partition_tables[0][src];
-            tsrc= this->convertion_tables[0][src];
-        }
-        if (retval = util::SetDevice(this->gpu_idx[gpu])) return retval;
-        if (retval = util::GRError(cudaMemcpy(
-                        data_slices[gpu]->frontier_queues[0].keys[0].GetPointer(util::DEVICE),
-                        &tsrc,
-                        sizeof(VertexId),
-                        cudaMemcpyHostToDevice),
-                     "BFSProblem cudaMemcpy frontier_queues failed", __FILE__, __LINE__)) return retval;
-        VertexId src_label = 0;
-        if (retval = util::GRError(cudaMemcpy(
-                        data_slices[gpu]->labels.GetPointer(util::DEVICE)+tsrc,
-                        &src_label,
-                        sizeof(VertexId),
-                        cudaMemcpyHostToDevice),
-                    "BFSProblem cudaMemcpy frontier_queues failed", __FILE__, __LINE__)) return retval;
-
-       if (_MARK_PREDECESSORS && !_ENABLE_IDEMPOTENCE) {
-            VertexId src_pred = -1;
-            if (retval = util::GRError(cudaMemcpy(
-                            data_slices[gpu]->preds.GetPointer(util::DEVICE)+tsrc,//data_slices[gpu]->d_preds+tsrc,
-                            &src_pred,
-                            sizeof(VertexId),
-                            cudaMemcpyHostToDevice),
-                        "BFSProblem cudaMemcpy frontier_queues failed", __FILE__, __LINE__)) return retval;
-       }
-
->>>>>>> 7b2322df
-       return retval;
+        return retval;
     } // reset
 
     /** @} */
