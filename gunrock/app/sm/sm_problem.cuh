--- conflicted
+++ resolved
@@ -61,42 +61,15 @@
     struct DataSlice : BaseDataSlice
     {
         // device storage arrays
-<<<<<<< HEAD
 	//util::Array1D<SizeT, VertexId> labels;  // Used for ...
-//        util::Array1D<SizeT, VertexId> d_query_labels;  /** < Used for query graph labels */
-	util::Array1D<SizeT, VertexId> d_data_labels;   /** < Used for data graph labels */
-	util::Array1D<SizeT, SizeT> d_query_row;   /** < Used for query row offsets     */
-	util::Array1D<SizeT, SizeT> d_query_col;/** < Used for query column indices  */ 
-	//util::Array1D<SizeT, Value> d_edge_weights;/** < Used for storing query edge weights  */
-	util::Array1D<SizeT, SizeT> d_data_degrees;  /** < Used for input data graph degrees */
-	util::Array1D<SizeT, SizeT> d_query_degrees; /** < Used for input query graph degrees */
-	util::Array1D<SizeT, bool> d_c_set;        /** < Used for candidate set boolean matrix */
-	util::Array1D<SizeT, VertexId> froms_query; /**< query graph edge list: source vertex */
-	util::Array1D<SizeT, VertexId> tos_query; /**< query graph edge list: dest vertex */
-	util::Array1D<SizeT, VertexId> froms_data; /**< data graph edge list: source vertex */
-	util::Array1D<SizeT, VertexId> tos_data; /**< data graph edge list: dest vertex */
-	util::Array1D<SizeT, VertexId> flag; /**< query graph intersection node between edges */
-	util::Array1D<SizeT, VertexId> froms; /**< output graph edge list: source vertex */
-	util::Array1D<SizeT, VertexId> tos; /**< output graph edge list: dest vertex */
-	util::Array1D<SizeT, VertexId> d_in; /**< output graph edge list: dest vertex */
-	SizeT    nodes_data;       /** < Used for number of data nodes  */
-	SizeT	 nodes_query;      /** < Used for number of query nodes */
-	SizeT 	 edges_data;	   /** < Used for number of data edges   */
-	SizeT 	 edges_query;      /** < Used for number of query edges  */
-	SizeT    num_matches;      /** < Used for number of matches in the result */
-
-	/*
-=======
-	    //util::Array1D<SizeT, VertexId> labels;  // Used for ...
-        util::Array1D<SizeT, Value   > query_labels;  /** < Used for query graph labels */
-        util::Array1D<SizeT, Value   > data_labels;   /** < Used for data graph labels */
-        util::Array1D<SizeT, SizeT   > query_row;     /** < Used for query row offsets     */
-        util::Array1D<SizeT, VertexId> query_col;     /** < Used for query column indices  */ 
+        //util::Array1D<SizeT, Value   > query_labels;  /** < Used for query graph labels */
+        //util::Array1D<SizeT, VertexId   > d_data_labels;   /** < Used for data graph labels */
+        util::Array1D<SizeT, SizeT   > d_query_row;     /** < Used for query row offsets     */
+        util::Array1D<SizeT, SizeT   > d_query_col;     /** < Used for query column indices  */ 
         //util::Array1D<SizeT, Value   > edge_weights;   /** < Used for storing query edge weights  */
-        util::Array1D<SizeT, SizeT   > data_degrees;  /** < Used for input data graph degrees */
-        util::Array1D<SizeT, SizeT   > query_degrees; /** < Used for input query graph degrees */
-        util::Array1D<SizeT, SizeT   > temp_keys;     /** < Used for data graph temp values */
-        util::Array1D<SizeT, SizeT   > c_set;         /** < Used for candidate set boolean matrix */
+        util::Array1D<SizeT, SizeT   > d_data_degrees;  /** < Used for input data graph degrees */
+        //util::Array1D<SizeT, SizeT   > d_query_degrees; /** < Used for input query graph degrees */
+        util::Array1D<SizeT, bool   > d_c_set;         /** < Used for candidate set boolean matrix */
         util::Array1D<SizeT, VertexId> froms_query;   /** < query graph edge list: source vertex */
         util::Array1D<SizeT, VertexId> tos_query;     /** < query graph edge list: dest vertex */
         util::Array1D<SizeT, VertexId> froms_data;    /** < data graph edge list: source vertex */
@@ -104,6 +77,7 @@
         util::Array1D<SizeT, VertexId> flag;          /** < query graph intersection node between edges */
         util::Array1D<SizeT, VertexId> froms;         /** < output graph edge list: source vertex */
         util::Array1D<SizeT, VertexId> tos;           /** < output graph edge list: dest vertex */
+	util::Array1D<SizeT, VertexId> d_in; /**< output graph edge list: dest vertex */
         SizeT    nodes_data;       /** < Used for number of data nodes  */
         SizeT	 nodes_query;      /** < Used for number of query nodes */
         SizeT 	 edges_data;	   /** < Used for number of data edges   */
@@ -111,47 +85,19 @@
         SizeT    num_matches;      /** < Used for number of matches in the result */
 
 	    /*
->>>>>>> 76b88029
          * @brief Default constructor
          */
         DataSlice() : BaseDataSlice()
         {
-<<<<<<< HEAD
-	    //labels		.SetName("labels");
-//	    d_query_labels	.SetName("d_query_labels");
-	    d_data_labels	.SetName("d_data_labels");
-	    d_query_row		.SetName("d_query_row");
-	    d_query_col		.SetName("d_query_col");
-	    //d_edge_weights	.SetName("d_edge_weights");
-	    d_data_degrees	.SetName("d_data_degrees");
-	    d_query_degrees	.SetName("d_query_degrees");
-	    d_c_set		.SetName("d_c_set");
-	    froms_query		.SetName("froms_query");
-	    tos_query		.SetName("tos_query");
-	    froms_data		.SetName("froms_data");
-	    tos_data		.SetName("tos_data");
-	    flag		.SetName("flag");
-	    froms		.SetName("froms");
-	    tos			.SetName("tos");
-	    d_in		.SetName("tos");
-	    nodes_data		= 0;
-	    nodes_query		= 0;	   
-	    edges_data 		= 0;
-	    edges_query 	= 0;
-	    num_matches	  	= 0; 
-	}
-	 /*
-=======
             //labels		.SetName("labels");
-            query_labels    .SetName("query_labels");
-            data_labels	    .SetName("data_labels");
-            query_row       .SetName("query_row");
-            query_col       .SetName("query_col");
-            //edge_weights  .SetName("edge_weights");
-            data_degrees    .SetName("data_degrees");
-            query_degrees   .SetName("query_degrees");
-            temp_keys       .SetName("temp_keys");
-            c_set           .SetName("d_c_set");
+            //d_query_labels    .SetName("d_query_labels");
+            //d_data_labels	    .SetName("d_data_labels");
+            d_query_row     .SetName("d_query_row");
+            d_query_col     .SetName("d_query_col");
+            //d_edge_weights.SetName("d_edge_weights");
+            d_data_degrees  .SetName("d_data_degrees");
+            //d_query_degrees.SetName("d_query_degrees");
+            d_c_set         .SetName("d_c_set");
             froms_query     .SetName("froms_query");
             tos_query       .SetName("tos_query");
             froms_data      .SetName("froms_data");
@@ -159,6 +105,7 @@
             flag            .SetName("flag");
             froms           .SetName("froms");
             tos             .SetName("tos");
+	    d_in		.SetName("d_in");
             nodes_data		= 0;
             nodes_query		= 0;	   
             edges_data 		= 0;
@@ -166,51 +113,29 @@
             num_matches	  	= 0; 
         }
 
-	    /*
->>>>>>> 76b88029
+	 /*
          * @brief Default destructor
          */
         ~DataSlice()
         {
             if (util::SetDevice(this->gpu_idx)) return;
-<<<<<<< HEAD
   	    //labels.Release();
-//            d_query_labels.Release();
-            d_data_labels.Release();
-            d_query_row.Release();
-            d_query_col.Release();
+            //d_query_labels.Release();
+            //d_data_labels     .Release();
+            d_query_row       .Release();
+            d_query_col       .Release();
             //d_edge_weights.Release();
-            d_data_degrees.Release();
-            d_query_degrees.Release();
-	    d_c_set.Release();
-            froms_data.Release();
-            froms_query.Release();
-            tos_data.Release();
-            tos_query.Release();
-            flag.Release();
-            froms.Release();
-            tos.Release();
-            d_in.Release();
-	}
-        
-=======
-  	        //labels.Release();
-            query_labels    .Release();
-            data_labels     .Release();
-            query_row       .Release();
-            query_col       .Release();
-            //edge_weights.Release();
-            data_degrees    .Release();
-            query_degrees   .Release();
-            temp_keys       .Release();
-            c_set           .Release();
-            froms_data      .Release();
-            froms_query     .Release();
-            tos_data        .Release();
-            tos_query       .Release();
-            flag            .Release();
-            froms           .Release();
-            tos             .Release();
+            d_data_degrees    .Release();
+            //d_query_degrees   .Release();
+            d_c_set           .Release();
+            froms_data        .Release();
+            froms_query       .Release();
+            tos_data          .Release();
+            tos_query         .Release();
+            flag              .Release();
+            froms             .Release();
+            tos               .Release();
+	    d_in	      .Release();
         }
 
         cudaError_t Init(
@@ -226,24 +151,34 @@
         {
             cudaError_t retval = cudaSuccess;
 
-            if(retval = query_labels .Allocate(graph_query -> nodes, util::DEVICE)) 
-                return retval;
-            if(retval = data_labels  .Allocate(graph_data  -> nodes, util::DEVICE)) 
-                return retval;
-            if(retval = query_row    .Allocate(graph_query -> nodes+1, util::DEVICE)) 
-                return retval;
-            if(retval = query_col    .Allocate(graph_query -> edges, util::DEVICE)) 
+            if (retval = BaseDataSlice::Init(
+                num_gpus,
+                gpu_idx,
+                use_double_buffer,
+                //num_vertex_associate,
+                //num_value__associate,
+                graph_data,
+                num_in_nodes,
+                num_out_nodes,
+                in_sizing)) return retval;
+
+            //if(retval = query_labels .Allocate(graph_query -> nodes, util::DEVICE)) 
+            //    return retval;
+            //if(retval = d_data_labels  .Allocate(graph_data  -> nodes, util::DEVICE)) 
+            //    return retval;
+            if(retval = d_query_row  .Allocate(graph_query -> nodes+1, util::DEVICE)) 
+                return retval;
+            if(retval = d_query_col  .Allocate(graph_query -> edges, util::DEVICE)) 
                 return retval;
             //if(retval = data_slices[gpu]->d_edge_weights.Allocate(edges_query, util::DEVICE)) 
             //	return retval;
-            if(retval = c_set        .Allocate(graph_query -> nodes * graph_data -> nodes, util::DEVICE))
-                return retval;
-            if(retval = query_degrees.Allocate(graph_query -> nodes, util::DEVICE)) 
-                return retval;
-            if(retval = data_degrees .Allocate(3000,                 util::DEVICE)) 
-                return retval;
-            if(retval = temp_keys    .Allocate((graph_data -> edges < graph_data -> nodes) ?
-                graph_data -> nodes : graph_data -> edges, util::DEVICE)) 
+            if(retval = d_c_set      .Allocate(graph_data -> nodes * graph_data -> nodes 
+						* graph_data -> edges /2, util::DEVICE))
+                return retval;
+            //if(retval = d_query_degrees.Allocate(graph_query -> nodes, util::DEVICE)) 
+            //    return retval;
+            if(retval = d_data_degrees .Allocate(graph_data -> nodes * graph_data -> nodes,  
+							util::DEVICE)) 
                 return retval;
             if(retval = froms_query  .Allocate(graph_query -> edges/2, util::HOST | util::DEVICE)) 
                 return retval;
@@ -255,29 +190,38 @@
                 return retval;
             if(retval = flag         .Allocate(graph_query -> edges * 2, util::HOST | util::DEVICE)) 
                 return retval;
-            if(retval = froms        .Allocate(100, util::DEVICE)) 
-                return retval;
-            if(retval = tos          .Allocate(100, util::DEVICE)) 
-                return retval;
+            if(retval = froms        .Allocate(graph_data -> nodes * graph_data -> nodes
+						* graph_query -> edges /2, util::DEVICE)) 
+                return retval;
+            if(retval = tos          .Allocate(graph_data -> nodes * graph_data -> nodes
+						* graph_query -> edges /2, util::DEVICE)) 
+                return retval;
+
+	    if(retval = d_in	     .Allocate(graph_data -> nodes * graph_data -> nodes
+						* graph_data -> edges /2, util::DEVICE))
+		return retval;
+ 	    util::MemsetIdxKernel<<<128, 128>>>(
+               	d_in.GetPointer(util::DEVICE), 
+		graph_data -> nodes * graph_data -> nodes * graph_data -> edges / 2);
 
             // Initialize query graph labels by given query_labels
-            query_labels.SetPointer(graph_query -> node_values);
-            if (retval = query_labels.Move(util::HOST, util::DEVICE))
+            froms_data.SetPointer((VertexId*)graph_query -> node_values);
+            if (retval = froms_data.Move(util::HOST, util::DEVICE))
                 return retval;
 
             // Initialize data graph labels by given data_labels
-            data_labels.SetPointer(graph_data -> node_values);
-            if (retval = data_labels.Move(util::HOST, util::DEVICE))
+            tos_data.SetPointer((VertexId*)graph_data -> node_values);
+            if (retval = tos_data.Move(util::HOST, util::DEVICE))
                 return retval;
 
             // Initialize query row offsets with graph_query.row_offsets
-            query_row.SetPointer(graph_query -> row_offsets);
-            if (retval = query_row.Move(util::HOST, util::DEVICE))
+            d_query_row.SetPointer(graph_query -> row_offsets);
+            if (retval = d_query_row.Move(util::HOST, util::DEVICE))
                 return retval;
 
             // Initialize query column indices with graph_query.column_indices
-            query_col.SetPointer(graph_query -> column_indices);
-            if (retval = query_col.Move(util::HOST, util::DEVICE))
+            d_query_col.SetPointer(graph_query -> column_indices);
+            if (retval = d_query_col.Move(util::HOST, util::DEVICE))
                 return retval;
 
             // Initialize query edge weights to a vector of zeros
@@ -287,90 +231,82 @@
 
             // Initialize candidate set boolean matrix to false
             util::MemsetKernel<<<128, 128>>>(
-                c_set.GetPointer(util::DEVICE),
-                (SizeT)0, graph_query -> nodes * graph_data -> nodes);
+                d_c_set.GetPointer(util::DEVICE),
+                false, graph_data -> nodes * graph_data -> nodes * graph_data -> edges / 2);
 
             // Initialize intersection flag positions to 0
             util::MemsetKernel<<<128, 128>>>(
                 flag.GetPointer(util::DEVICE),
-                (VertexId)0, 2 * graph_query -> edges);
-
-            // Initialize candidate's temp value
-            util::MemsetKernel<<<128, 128>>>(
-                temp_keys.GetPointer(util::DEVICE),
-                (SizeT)0, graph_data ->nodes);
+                0, 2 * graph_query -> edges);
 
             // Initialize query graph node degrees
             SizeT *h_query_degrees = new SizeT[graph_query -> nodes];
             graph_query -> GetNodeDegree(h_query_degrees);
-            query_degrees.SetPointer(h_query_degrees);
-            if (retval = query_degrees.Move(util::HOST, util::DEVICE))
+            tos.SetPointer(h_query_degrees);
+            if (retval = tos.Move(util::HOST, util::DEVICE))
                 return retval;
 
             // Initialize data graph node degrees
-            SizeT *h_data_degrees = new SizeT[3000];
+            SizeT *h_data_degrees = new SizeT[graph_data -> nodes * graph_data -> nodes];
             graph_data -> GetNodeDegree(h_data_degrees);
-            for(SizeT i=0; i < graph_data -> nodes; i++) 
-                printf("node %lld degree: %lld\n", (long long)i, (long long)h_data_degrees[i]);
-            data_degrees.SetPointer(h_data_degrees);
-            if (retval = data_degrees.Move(util::HOST, util::DEVICE))
-                return retval;
-
+            d_data_degrees.SetPointer(h_data_degrees);
+            if (retval = d_data_degrees.Move(util::HOST, util::DEVICE))
+                return retval;
+/*
             // Initialize data graph edge list
             util::MemsetKernel<<<128, 128>>>(
                 froms_data.GetPointer(util::DEVICE),
-                (VertexId)0, graph_query -> edges * graph_data -> edges/4);
+                0, graph_query -> edges * graph_data -> edges/4);
 
             // Initialize data graph edge list
             util::MemsetKernel<<<128, 128>>>(
                 tos_data.GetPointer(util::DEVICE),
-                (VertexId)0, graph_query -> edges * graph_data -> edges/4);
-
+                0, graph_query -> edges * graph_data -> edges/4);
+*/
             // Initialize result graph edge list
             util::MemsetKernel<<<128, 128>>>(
                 froms.GetPointer(util::DEVICE),
-                (VertexId)0, 100); // 100 is the largest number of possible results
+                0, graph_data -> nodes * graph_query -> edges/2);
 
             // Initialize result graph edge list
-            util::MemsetKernel<<<128, 128>>>(
+           /* util::MemsetKernel<<<128, 128>>>(
                 tos.GetPointer(util::DEVICE),
-                (VertexId)0, 100);
+                0, graph_data -> nodes * graph_query -> edges/2);*/
 
             // Construct coo from/to edge list from query graph's row_offsets and column_indices
             // Undirected graph each edge only store the one with from index < to index
             // Store a flag to note the intersections between edges
-            SizeT count = 0;
-            for (VertexId node=0; node < graph_query -> nodes; node++)
+  	    int count = 0;
+            for (int node = 0; node < graph_query -> nodes; node++)
             {
-                SizeT start_edge = graph_query -> row_offsets[node];
-                SizeT end_edge   = graph_query -> row_offsets[node+1];
-                
-                for (SizeT edge = start_edge; edge < end_edge; ++edge)
-                {
-                    if (node < graph_query -> column_indices[edge])
-                    {
-                        froms_query[count] = node;
-                        tos_query  [count] = graph_query -> column_indices[edge];
-                        //printf("edge %d: %d -> %d \n", count, node, graph_query.column_indices[edge]);
-                        // flag the intersection nodes
-                        for(SizeT i=0; i<count; i++)
-                        {
-                            if (froms_query[count] == froms_query[i])
-                                flag[(count-1)*2] = i*2+1;
-                            
-                            else if (froms_query[count] == tos_query[i])
-                                flag[(count-1)*2] = i*2+2;
-                            
-                            if (tos_query[count] == froms_query[i])
-                                flag[(count-1)*2+1] = i*2+1;
-                            
-                            else if (tos_query[count] == tos_query[i])
-                                flag[(count-1)*2+1] = i*2+2;
-                        }
-                        count++;
-                    }
-                }
-            }
+	        int start_edge = graph_query -> row_offsets[node], 
+	        end_edge = graph_query -> row_offsets[node+1];
+
+                for (int edge = start_edge; edge < end_edge; ++edge)
+		{
+		    if(node < graph_query -> column_indices[edge]){
+	             	froms_query[count] = node;
+                    	tos_query[count] = graph_query -> column_indices[edge];   
+       	 //printf("edge %d: 	%d -> %d \n", count, node, graph_query.column_indices[edge]);
+			// flag the intersection nodes
+			for(int i=0; i < count; i++){
+			    if(froms_query[count] == froms_query[i])
+				flag[(count-1)*2] = i*2+1;
+			    
+  			    else if(froms_query[count] == tos_query[i])
+				flag[(count-1)*2] = i*2+2;
+			  
+			    if(tos_query[count] == froms_query[i])
+				flag[(count-1)*2+1] = i*2+1;
+				    
+			    else if(tos_query[count] == tos_query[i])
+				flag[(count-1)*2+1] = i*2+2;
+				    
+			}
+			count++;
+		    }
+	         }
+	    }
 
             if(retval = froms_query.Move(util::HOST, util::DEVICE)) return retval;
             if(retval = tos_query  .Move(util::HOST, util::DEVICE)) return retval;
@@ -410,7 +346,6 @@
                 queue_sizing1,
                 skip_scanned_edges))
                 return retval;
-
             SizeT nodes = graph_slice -> nodes;
             SizeT edges = graph_slice -> edges;
 
@@ -418,66 +353,66 @@
             //    if (retval = labels.Allocate(nodes_query, util::DEVICE)) 
             //        return retval;
 
-            //if (c_set.GetPointer(util::DEVICE) == NULL) 
-            //    if (retval = c_set.Allocate(nodes_query*nodes_data,util::DEVICE))
-            //        return retval;
+            if (d_c_set.GetPointer(util::DEVICE) == NULL) 
+                if (retval = d_c_set.Allocate(nodes*nodes*edges/2,util::DEVICE))
+                    return retval;
             
             //if (query_labels.GetPointer(util::DEVICE) == NULL) 
             //    if (retval = query_labels.Allocate(nodes_query,util::DEVICE))
             //        return retval;
 
-            if (data_labels.GetPointer(util::DEVICE) == NULL) 
-                if (retval = data_labels.Allocate(nodes, util::DEVICE))
-                    return retval;
-
-            //if (query_row.GetPointer(util::DEVICE) == NULL) 
-            //    if (retval = query_row.Allocate(nodes_query+1,util::DEVICE))
+            //if (data_labels.GetPointer(util::DEVICE) == NULL) 
+            //    if (retval = data_labels.Allocate(nodes, util::DEVICE))
             //        return retval;
 
-            //if (query_col.GetPointer(util::DEVICE) == NULL) 
-            //    if (retval = query_col.Allocate(edges_query,util::DEVICE))
-            //        return retval;
+            if (d_query_row.GetPointer(util::DEVICE) == NULL) 
+                if (retval = d_query_row.Allocate(nodes_query+1,util::DEVICE))
+                    return retval;
+
+            if (d_query_col.GetPointer(util::DEVICE) == NULL) 
+                if (retval = d_query_col.Allocate(edges_query,util::DEVICE))
+                    return retval;
 
             //if (query_degrees.GetPointer(util::DEVICE) == NULL) 
             //    if (retval = query_degrees.Allocate(nodes_query,util::DEVICE))
             //        return retval;
 
-            if (data_degrees.GetPointer(util::DEVICE) == NULL)
-                if (retval = data_degrees.Allocate(3000, util::DEVICE))
-                    return retval;
-
-            if (temp_keys.GetPointer(util::DEVICE) == NULL) 
-                if (retval = temp_keys.Allocate((nodes > edges) ? nodes : edges,util::DEVICE))
-                    return retval;
-
-            //if (froms_data.GetPointer(util::DEVICE) == NULL) 
-            //    if (retval = >froms_data.Allocate(100,util::DEVICE))
-            //        return retval;
-
-            //if (tos_data.GetPointer(util::DEVICE) == NULL) 
-            //    if (retval = tos_data.Allocate(100,util::DEVICE))
-            //        return retval;
-
-            //if (flag.GetPointer(util::DEVICE) == NULL) 
-            //    if (retval = flag.Allocate(edges_query*nodes_query,util::DEVICE))
-            //        return retval;
+            if (d_data_degrees.GetPointer(util::DEVICE) == NULL)
+                if (retval = d_data_degrees.Allocate(nodes * nodes, util::DEVICE))
+                    return retval;
+
+            if (froms_data.GetPointer(util::DEVICE) == NULL) 
+                if (retval = froms_data.Allocate(edges_query * edges/2, util::DEVICE))
+                    return retval;
+
+            if (tos_data.GetPointer(util::DEVICE) == NULL) 
+                if (retval = tos_data.Allocate(edges_query * edges/2, util::DEVICE))
+                    return retval;
+
+            if (flag.GetPointer(util::DEVICE) == NULL) 
+                if (retval = flag.Allocate(edges_query*nodes_query,util::DEVICE))
+                    return retval;
 
             if (froms.GetPointer(util::DEVICE) == NULL) 
-                if (retval = froms.Allocate(100, util::DEVICE))
+                if (retval = froms.Allocate(nodes * nodes * edges_query, util::DEVICE))
                     return retval;
 
             if (tos.GetPointer(util::DEVICE) == NULL)
-                if (retval = tos.Allocate(100,util::DEVICE))
+                if (retval = tos.Allocate(nodes * nodes *edges_query, util::DEVICE))
                     return retval;
 
             // TODO: code to for other allocations here
+	    util::MemsetKernel<<<128, 128>>>(
+		d_c_set.GetPointer(util::DEVICE),
+		false, nodes * nodes * edges/2);
+
             util::MemsetKernel<<<128, 128>>>(
                 froms.GetPointer(util::DEVICE),
-                0, 100); // 100 is the largest number of possible results
+                0, nodes * nodes * edges_query/2); 
 
             util::MemsetKernel<<<128, 128>>>(
                 tos.GetPointer(util::DEVICE),
-                0, 100);
+                0, nodes * nodes * edges_query/2);
 
             // Initialize vertex frontier queue used for mappings
             util::MemsetIdxKernel<<<128, 128>>>(
@@ -489,7 +424,6 @@
 
             return retval;
         } 
->>>>>>> 76b88029
     }; // DataSlice
 
 
@@ -593,8 +527,8 @@
             if(retval = data_slices[gpu] -> tos  .Move(util::DEVICE, util::HOST))
 			    return retval;
 
-            data_slices[gpu] -> query_row.SetPointer(num_matches);
-            if(retval = data_slices[gpu] -> query_row.Move(util::DEVICE, util::HOST))
+            data_slices[gpu] -> d_query_row.SetPointer(num_matches);
+            if(retval = data_slices[gpu] -> d_query_row.Move(util::DEVICE, util::HOST))
                 return retval;
 
             // TODO: code to extract other results here
@@ -665,227 +599,7 @@
 			"random");
         */
 	
-<<<<<<< HEAD
-        do {
-            if (num_gpus <= 1) {
-                //gpu_idx = (int*)malloc(sizeof(int));
-
-                // create a single data slice for the currently-set GPU
-                int gpu = 0;
-		if(retval = util::SetDevice(this->gpu_idx[0])) return retval;
-
-                /*if (retval = util::GRError(
-                        cudaGetDevice(&gpu),
-                        "Problem cudaGetDevice failed",
-                        __FILE__, __LINE__)) break;
-                gpu_idx[0] = gpu;*/
-
-                data_slices[0] = new DataSlice;
-                if (retval = util::GRError(
-                        cudaMalloc((void**)&d_data_slices[0],
-                                   sizeof(DataSlice)),
-                        "SMProblem cudaMalloc d_data_slices failed",
-                        __FILE__, __LINE__)) return retval;
-
-		data_slices[0][0].streams.SetPointer(streams, 1 * 2);
-                /*data_slices[0]->Init(
-                    1,           // Number of GPUs
-                    gpu_idx[0],  // GPU indices
-                    0,           // Number of vertex associate
-                    0,           // Number of value associate
-                    &graph_query,// Pointer to CSR graph
-                    NULL,        // Number of in vertices
-                    NULL);       // Number of out vertices
-		*/
-
-                data_slices[0]->Init(
-                    1,           // Number of GPUs
-                    gpu_idx[0],  // GPU indices
-                    0,           // Number of vertex associate
-                    0,           // Number of value associate
-                    &graph_data, // Pointer to CSR graph
-                    NULL,        // Number of in vertices
-                    NULL);       // Number of out vertices
-
-
-                // allocate SoA on device
-
-		//if(retval = data_slices[gpu]->labels.Allocate(nodes_query, util::DEVICE)) 
-		//	return retval;
-//		if(retval = data_slices[gpu]->d_query_labels.Allocate(graph_query.nodes, util::DEVICE)) 
-//			return retval;
-		if(retval = data_slices[gpu]->d_data_labels.Allocate(graph_data.nodes, util::DEVICE)) 
-			return retval;
-		if(retval = data_slices[gpu]->d_query_row.Allocate(graph_query.nodes+1, util::DEVICE)) 
-			return retval;
-		if(retval = data_slices[gpu]->d_query_col.Allocate(graph_query.edges, util::DEVICE)) 
-			return retval;
-		//if(retval = data_slices[gpu]->d_edge_weights.Allocate(edges_query, util::DEVICE)) 
-		//	return retval;
-		if(retval = data_slices[gpu]->d_c_set.Allocate(graph_data.nodes*graph_data.nodes*graph_data.edges/2, util::DEVICE))
-			return retval;
-		if(retval = data_slices[gpu]->d_query_degrees.Allocate(graph_query.nodes, util::DEVICE)) 
-			return retval;
-		if(retval = data_slices[gpu]->d_data_degrees.Allocate(graph_data.nodes*graph_data.nodes, util::DEVICE)) 
-			return retval;
-		if(retval = data_slices[gpu]->froms_query.Allocate(graph_query.edges/2, util::HOST | util::DEVICE)) 
-			return retval;
-		if(retval = data_slices[gpu]->tos_query.Allocate(graph_query.edges/2, util::HOST | util::DEVICE)) 
-			return retval;
-		if(retval = data_slices[gpu]->froms_data.Allocate(graph_data.edges*graph_query.edges/4, util::DEVICE)) 
-			return retval;
-		if(retval = data_slices[gpu]->tos_data.Allocate(graph_data.edges*graph_query.edges/4, util::DEVICE)) 
-			return retval;
-		if(retval = data_slices[gpu]->flag.Allocate(graph_query.edges*2, util::HOST | util::DEVICE)) 
-			return retval;
-		if(retval = data_slices[gpu]->froms.Allocate(graph_data.nodes*graph_query.edges/2*graph_data.nodes, util::DEVICE)) 
-			return retval;
-		if(retval = data_slices[gpu]->tos.Allocate(graph_data.nodes*graph_data.nodes*graph_query.edges/2, util::DEVICE)) 
-			return retval;
-
-		if(retval = data_slices[gpu]->d_in.Allocate(graph_data.nodes*graph_data.nodes*graph_data.edges/2, util::DEVICE))
-			return retval;
- 	    util::MemsetIdxKernel<<<128, 128>>>(
-               	data_slices[gpu]->d_in.GetPointer(util::DEVICE), graph_data.nodes*graph_data.nodes*graph_data.edges/2);
-		// Initialize if necessary		
-
-		// Initialize labels
-            	//util::MemsetKernel<<<128, 128>>>(
-                //	data_slices[gpu]->labels.GetPointer(util::DEVICE),
-                //	_ENABLE_IDEMPOTENCE ? -1 : (util::MaxValue<Value>() - 1), nodes_query);
-
-		// Initialize query graph labels by given query_labels
-		data_slices[gpu]->froms_data.SetPointer(graph_query.node_values);
-		if (retval = data_slices[gpu]->froms_data.Move(util::HOST, util::DEVICE))
-			return retval;
-
-		// Initialize data graph labels by given data_labels
-		data_slices[gpu]->d_data_labels.SetPointer(graph_data.node_values);
-		if (retval = data_slices[gpu]->d_data_labels.Move(util::HOST, util::DEVICE))
-			return retval;
-
-		// Initialize query row offsets with graph_query.row_offsets
-	 	data_slices[gpu]->d_query_row.SetPointer(graph_query.row_offsets);
-		if (retval = data_slices[gpu]->d_query_row.Move(util::HOST, util::DEVICE))
-			return retval;
-
-		// Initialize query column indices with graph_query.column_indices
-	 	data_slices[gpu]->d_query_col.SetPointer(graph_query.column_indices);
-		if (retval = data_slices[gpu]->d_query_col.Move(util::HOST, util::DEVICE))
-			return retval;
-
-		// Initialize query edge weights to a vector of zeros
-		//util::MemsetKernel<<<128, 128>>>(
-		//    data_slices[gpu]->d_edge_weights.GetPointer(util::DEVICE),
-		//    0, edges_query);
-
-		// Initialize candidate set boolean matrix to false
-		util::MemsetKernel<<<128, 128>>>(
-		    data_slices[gpu]->d_c_set.GetPointer(util::DEVICE),
-		    false, data_slices[gpu]->nodes_data*data_slices[gpu]->nodes_data*data_slices[gpu]->edges_data/2);
-
-		// Initialize intersection flag positions to 0
-		util::MemsetKernel<<<128, 128>>>(
-		    data_slices[gpu]->flag.GetPointer(util::DEVICE),
-		    0, 2 * graph_query.edges);
-
-		// Initialize query graph node degrees
-		SizeT *h_query_degrees = new SizeT[graph_query.nodes];
- 		graph_query.GetNodeDegree(h_query_degrees);
-		data_slices[gpu]->d_query_degrees.SetPointer(h_query_degrees);
-		if (retval = data_slices[gpu]->d_query_degrees.Move(util::HOST, util::DEVICE))
-			return retval;
-
-		// Initialize data graph node degrees
-		SizeT *h_data_degrees = new SizeT[graph_data.nodes*graph_data.nodes];
-
- 		graph_data.GetNodeDegree(h_data_degrees);
-		//for(int i=0; i<graph_data.nodes; i++) printf("node %d degree: %d\n", i, h_data_degrees[i]);
-		data_slices[gpu]->d_data_degrees.SetPointer(h_data_degrees);
-		if (retval = data_slices[gpu]->d_data_degrees.Move(util::HOST, util::DEVICE))
-			return retval;
-
-
-		// Initialize data graph edge list
-		util::MemsetKernel<<<128, 128>>>(
-		    data_slices[gpu]->froms_data.GetPointer(util::DEVICE),
-		    0, graph_query.edges*graph_data.edges/4);
-
-		// Initialize data graph edge list
-		util::MemsetKernel<<<128, 128>>>(
-		    data_slices[gpu]->tos_data.GetPointer(util::DEVICE),
-		    0, graph_query.edges*graph_data.edges/4);
-
-		// Initialize result graph edge list
-		util::MemsetKernel<<<128, 128>>>(
-		    data_slices[gpu]->froms.GetPointer(util::DEVICE),
-		    0, graph_data.nodes*graph_data.nodes*graph_query.edges/2); 
-
-		// Initialize result graph edge list
-		util::MemsetKernel<<<128, 128>>>(
-		    data_slices[gpu]->tos.GetPointer(util::DEVICE),
-		    0, graph_data.nodes*graph_data.nodes*graph_query.edges/2);
-
-		 // Construct coo from/to edge list from query graph's row_offsets and column_indices
-		 // Undirected graph each edge only store the one with from index < to index
-		 // Store a flag to note the intersections between edges
-		 int count = 0;
-                 for (int node=0; node<graph_query.nodes; node++)
-                 {
-	                int start_edge = graph_query.row_offsets[node], 
-			    end_edge = graph_query.row_offsets[node+1];
-
-        	        for (int edge = start_edge; edge < end_edge; ++edge)
-			{
-			    if(node < graph_query.column_indices[edge]){
-	                    	data_slices[gpu]->froms_query[count] = node;
-        	            	data_slices[gpu]->tos_query[count]=graph_query.column_indices[edge];
-                	 //printf("edge %d: 	%d -> %d \n", count, node, graph_query.column_indices[edge]);
-				// flag the intersection nodes
-				for(int i=0; i<count; i++){
-				    if(data_slices[gpu]->froms_query[count] 
-					== data_slices[gpu]->froms_query[i])
-					data_slices[gpu]->flag[(count-1)*2] = i*2+1;
-				    
-  				    else if( data_slices[gpu]->froms_query[count] 
-					== data_slices[gpu]->tos_query[i])
-					data_slices[gpu]->flag[(count-1)*2] = i*2+2;
-				    
-				    if(data_slices[gpu]->tos_query[count] 
-					== data_slices[gpu]->froms_query[i])
-					data_slices[gpu]->flag[(count-1)*2+1] = i*2+1;
-				    
-				    else if(data_slices[gpu]->tos_query[count] 
-					== data_slices[gpu]->tos_query[i])
-					data_slices[gpu]->flag[(count-1)*2+1] = i*2+2;
-				    
-			        }
-			        count++;
-			    }
-	   	       }
-		 }
-
-		 if(retval = data_slices[gpu]->froms_query.Move(util::HOST, util::DEVICE)) return retval;
-		 if(retval = data_slices[gpu]->tos_query.Move(util::HOST, util::DEVICE)) return retval;
-		 if(retval = data_slices[gpu]->flag.Move(util::HOST, util::DEVICE)) return retval;
-
-		 if(retval = data_slices[gpu]->froms_query.Release(util::HOST))	return retval;
-		 if(retval = data_slices[gpu]->tos_query.Release(util::HOST)) return retval;
-		 if(retval = data_slices[gpu]->flag.Release(util::HOST)) return retval;
-
-		 data_slices[gpu]->nodes_data = graph_data.nodes;
-		 data_slices[gpu]->nodes_query = graph_query.nodes;
-		 data_slices[gpu]->edges_data = graph_data.edges;
-		 data_slices[gpu]->edges_query = graph_query.edges/2;
-
-		 if (h_query_degrees) delete[] h_query_degrees;
-		 if (h_data_degrees) delete[] h_data_degrees;
-            }
-            // add multi-GPU allocation code
-        } while (0);
-=======
-	    // No data in DataSlice needs to be copied form host
->>>>>>> 76b88029
+        // No data in DataSlice needs to be copied form host
 
         data_slices = new util::Array1D<SizeT,DataSlice>[this->num_gpus];
 
@@ -934,99 +648,6 @@
         cudaError_t retval = cudaSuccess;
         if (queue_sizing1 < 0) queue_sizing1 = queue_sizing;
 
-<<<<<<< HEAD
-        for (int gpu = 0; gpu < this->num_gpus; ++gpu) {
-            // setting device
-            if (retval = util::GRError(
-                    cudaSetDevice(this->gpu_idx[gpu]),
-                    "SMProblem cudaSetDevice failed",
-                    __FILE__, __LINE__)) return retval;
-
-	    data_slices[gpu]->Reset(
-                frontier_type, this->graph_slices[gpu],
-                queue_sizing, queue_sizing);
-
-            // allocate output labels if necessary
-
-	    //if (data_slices[gpu]->labels.GetPointer(util::DEVICE) == NULL) 
-            //    if (retval = data_slices[gpu]->labels.Allocate(nodes_query, util::DEVICE)) 
-            //        return retval;
-
-	    if (data_slices[gpu]->d_c_set.GetPointer(util::DEVICE) == NULL) 
-                if (retval = data_slices[gpu]->d_c_set.Allocate(
-		    data_slices[gpu]->nodes_data * data_slices[gpu]->nodes_data * 
-		    data_slices[gpu]->edges_data/2, util::DEVICE))
-   		    return retval;
-	    //if (data_slices[gpu]->d_query_labels.GetPointer(util::DEVICE) == NULL) 
-            //    if (retval = data_slices[gpu]->d_query_labels.Allocate(nodes_query,util::DEVICE)) 			return retval;
-	    //if (data_slices[gpu]->d_data_labels.GetPointer(util::DEVICE) == NULL) 
-            //    if (retval = data_slices[gpu]->d_data_labels.Allocate(this->nodes,util::DEVICE)) 			return retval;
-	    //if (data_slices[gpu]->d_query_row.GetPointer(util::DEVICE) == NULL) 
-            //    if (retval = data_slices[gpu]->d_query_row.Allocate(nodes_query+1,util::DEVICE)) 			return retval;
-	    //if (data_slices[gpu]->d_query_col.GetPointer(util::DEVICE) == NULL) 
-            //    if (retval = data_slices[gpu]->d_query_col.Allocate(edges_query,util::DEVICE)) 				return retval;
-	    //if (data_slices[gpu]->d_query_degrees.GetPointer(util::DEVICE) == NULL) 
-            //    if (retval = data_slices[gpu]->d_query_degrees.Allocate(nodes_query,util::DEVICE)) 			return retval;
-	    if (data_slices[gpu]->d_data_degrees.GetPointer(util::DEVICE) == NULL) 
-                if (retval = data_slices[gpu]->d_data_degrees.Allocate(
-			this->nodes*this->nodes,util::DEVICE)) 			
-		    return retval;
-	    if (data_slices[gpu]->froms_data.GetPointer(util::DEVICE) == NULL) 
-                if (retval = data_slices[gpu]->froms_data.Allocate(
-		    data_slices[gpu]->edges_query*data_slices[gpu]->edges_data/2, util::DEVICE)) 
-  		    return retval;
-	    if (data_slices[gpu]->tos_data.GetPointer(util::DEVICE) == NULL) 
-                if (retval = data_slices[gpu]->tos_data.Allocate(
-		    data_slices[gpu]->edges_query*data_slices[gpu]->edges_data/2, util::DEVICE)) 
-  		    return retval;
-	    //if (data_slices[gpu]->flag.GetPointer(util::DEVICE) == NULL) 
-            //    if (retval = data_slices[gpu]->flag.Allocate(edges_query*nodes_query,util::DEVICE)) 				return retval;
-	    if (data_slices[gpu]->froms.GetPointer(util::DEVICE) == NULL) 
-                if (retval = data_slices[gpu]->froms.Allocate(
-			data_slices[gpu]->nodes_data * data_slices[gpu]->nodes_data * 
-			data_slices[gpu]->edges_query, util::DEVICE)) 
-    		    return retval;
-
-	    if (data_slices[gpu]->tos.GetPointer(util::DEVICE) == NULL) 
-                if (retval = data_slices[gpu]->tos.Allocate(
-			data_slices[gpu]->nodes_data * data_slices[gpu]->nodes_data * 
-			data_slices[gpu]->edges_query, util::DEVICE)) 
-		    return retval;
-
-            // TODO: code to for other allocations here
-	    util::MemsetKernel<<<128, 128>>>(
-		    data_slices[gpu]->d_c_set.GetPointer(util::DEVICE),
-		    false, data_slices[gpu]->nodes_data*data_slices[gpu]->nodes_data*
-		    data_slices[gpu]->edges_data/2);
-
-	    util::MemsetKernel<<<128, 128>>>(
-		    data_slices[gpu]->froms.GetPointer(util::DEVICE),
-		    0, data_slices[gpu]->nodes_data*data_slices[gpu]->nodes_data*
-		    data_slices[gpu]->edges_query);
-
-	    util::MemsetKernel<<<128, 128>>>(
-		    data_slices[gpu]->tos.GetPointer(util::DEVICE),
-		    0,
-	   	    data_slices[gpu]->nodes_data*data_slices[gpu]->nodes_data * 
-		    data_slices[gpu]->edges_query);
-
-            if (retval = util::GRError(
-                    cudaMemcpy(d_data_slices[gpu],
-                               data_slices[gpu],
-                               sizeof(DataSlice),
-                               cudaMemcpyHostToDevice),
-                    "SMProblem cudaMemcpy data_slices to d_data_slices failed",
-                    __FILE__, __LINE__)) return retval;
-
-            // Initialize vertex frontier queue used for mappings
- 	    util::MemsetIdxKernel<<<128, 128>>>(
-               	data_slices[gpu]->frontier_queues[0].keys[0].GetPointer(util::DEVICE), this->nodes);
-		
-	    // Initialized edge frontier queue used for mappings
-	    util::MemsetIdxKernel<<<128, 128>>>(
-		data_slices[gpu]->frontier_queues[0].values[0].GetPointer(util::DEVICE), this->edges);
-            }
-=======
         for (int gpu = 0; gpu < this->num_gpus; ++gpu)
         {
             // Set device
@@ -1041,7 +662,6 @@
             if (retval = data_slices[gpu].Move(util::HOST, util::DEVICE)) 
                 return retval;
         }
->>>>>>> 76b88029
 
         return retval;
     }
