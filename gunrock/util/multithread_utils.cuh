// ----------------------------------------------------------------
// Gunrock -- Fast and Efficient GPU Graph Library
// ----------------------------------------------------------------
// This source code is distributed under the terms of LICENSE.TXT
// in the root directory of this source distribution.
// ----------------------------------------------------------------

/**
 * @file
 * multithread_utils.cuh
 *
 * @brief utilities for cpu multithreading
 */

#include <time.h>
#pragma once
#include <typeinfo>
#ifdef _WIN32
#include <windows.h>
#else
#include <unistd.h>
#include <pthread.h>
#endif
#include <gunrock/util/multithreading.cuh>
#include <gunrock/util/array_utils.cuh>
#include <gunrock/util/misc_utils.cuh>

namespace gunrock {
namespace util {
namespace cpu_mt {

    inline void sleep_millisecs(float millisecs)
    {
#ifdef _WIN32
        Sleep(DWORD(millisecs));
#else
        usleep(useconds_t(millisecs*1000));
#endif
    }

#ifdef _WIN32
    struct CPUBarrier
    {
        int* marker;
        bool reseted;
        int waken, releaseCount, count;
        CRITICAL_SECTION criticalSection;
        HANDLE barrierEvent;
    };
#else
    struct CPUBarrier
    {
        /*int* marker;
        bool reseted;
        int waken, releaseCount, count;
        pthread_mutex_t mutex,mutex1;
        pthread_cond_t conditionVariable;*/
        pthread_barrier_t barrier;
        bool released;
        int* marker;
        int releaseCount;
    };
#endif

#ifdef __cplusplus
extern "C" {
#endif
    CPUBarrier CreateBarrier(int releaseCount);

    void IncrementnWaitBarrier(CPUBarrier *barrier, int thread_num);

    void DestoryBarrier(CPUBarrier *barrier);

    //template <typename _SizeT, typename _Value>
    //void PrintArray   (const char* const name, const int gpu, const _Value* const array, const _SizeT limit = 40);

    //template <typename _SizeT, typename _Value>
    //void PrintGPUArray(const char* const name, const int gpu, const _Value* const array, const _SizeT limit = 40);
#ifdef __cplusplus
} //extern "C"
#endif

#ifdef _WIN32

    CPUBarrier CreateBarrier(int releaseCount)
    {
        CPUBarrier barrier;

        InitializeCriticalSection(&baiier.criticalSection);
        barrier.barrierEvent = CreateEvent(NULL, TRUE, FALSE, TEXT("BarrierEvent"));
        barrier.count = 0;
        barrier.waken = 0;
        barrier.releaseCount = releaseCount;
        barrier.marker = new int[releaseCount];
        barrier.reseted = false;
        memset(barrier.marker, 0, sizeof(int)*releaseCount);
        return barrier;
    }

    void IncrementnWaitBarrier(CPUBarrier *barrier, int thread_num)
    {
        bool ExcEvent=false;
        EnterCriticalSection(&barrier->criticalSection);
        if (barrier->marker[thread_num] == 0)
        {
            barrier->marker[thread_num] = 1;
            barrier->count ++;
        }
        if (barrier->count == barrier->releaseCount)
        {
            barrier->count = 0;
            memset(barrier->marker, 0, sizeof(int)*barrier->releaseCount);
            ExcEvent=true;
            barrier->reseted = false;
            barrier->waken  = 0;
        }
        LeaveCriticalSection(&barrier->criticalSection);

        if (ExcEvent)
        {
            SetEvent(barrier->barrierEvent);
            while (barrier->waken < releaseCount-1) Sleep(1);
            ResetEvent(barrier->barrierEvent);
            barrier->reseted = true;
        } else {
            WaitForSingleObject(barrier->barrierEvent, INFINITE);
            EnterCriticalSection(&barrier->criticalSection);
            barrier->waken++;
            LeaveCriticalSection(&barrier->criticalSection);
            while (!barrier->reseted) Sleep(1);
        }
    }

    void DestoryBarrier(CPUBarrier *barrier)
    {
        delete[] barrier->marker; barrier->marker=NULL;
    }
#else

    inline CPUBarrier CreateBarrier(int releaseCount)
    {
        CPUBarrier CB;
        pthread_barrier_init(&CB.barrier,NULL,releaseCount);
        CB.released=false;
        CB.releaseCount=releaseCount;
        CB.marker=new int[releaseCount];
        for (int i=0;i<releaseCount;i++) CB.marker[i]=0;
        return CB;
    }

    inline void ReleaseBarrier(CPUBarrier *CB, int thread_num=-1)
    {
        //printf("%p thread %d releaseing\n", CB, thread_num);fflush(stdout);
        CB->released=true;
        bool to_release=false;
        for (int i=0;i<CB->releaseCount;i++)
            if (CB->marker[i]==1)
            {
                printf("%p thread %d to release\n", CB, thread_num);fflush(stdout);
                to_release=true;break;
            }
        if (to_release)
        {
            if (thread_num!=-1) CB->marker[thread_num]=1;
            pthread_barrier_wait(&(CB->barrier));
            if (thread_num!=-1) CB->marker[thread_num]=0;
        }
        //printf("%p thread %d Released\n",CB, thread_num);fflush(stdout);
    }

    inline void IncrementnWaitBarrier(CPUBarrier *CB, int thread_num)
    {
        if (CB->released) return;
        //printf("%p thread %d waiting\n",CB,thread_num);fflush(stdout);
        CB->marker[thread_num]=1;
        pthread_barrier_wait(&(CB->barrier));
        CB->marker[thread_num]=0;
        //printf("%p thread %d past\n",CB, thread_num);fflush(stdout);
    }

    inline void DestoryBarrier(CPUBarrier *CB)
    {
        pthread_barrier_destroy(&(CB->barrier));
        delete[] CB->marker;CB->marker=NULL;
        //printf("barrier destoried\n");fflush(stdout);
    }
#endif //_WIN32

    /*void PrintMessage (const char* const message, const int gpu=-1, const int iteration=-1, clock_t stime = -1)
    {
        float ft = (float)stime*1000/CLOCKS_PER_SEC;
        if      (gpu!=-1 && iteration!=-1 && stime>=0) printf("%d\t %d\t %.2f\t %s\n",gpu,iteration,ft,message);
        else if (gpu!=-1                  && stime>=0) printf("%d\t   \t %.2f\t %s\n",gpu,          ft,message);
        else if (           iteration!=-1 && stime>=0) printf("  \t %d\t %.2f\t %s\n",    iteration,ft,message);
        else if (                            stime>=0) printf("  \t   \t %.2f\t %s\n",              ft,message);
        else if (gpu!=-1 && iteration!=-1            ) printf("%d\t %d\t     \t %s\n",gpu,iteration,   message);
        else if (gpu!=-1                             ) printf("%d\t   \t     \t %s\n",gpu,             message);
        else if (           iteration!=-1            ) printf("  \t %d\t     \t %s\n",    iteration,   message);
        else                                           printf("  \t   \t     \t %s\n",                 message);
        fflush(stdout);
    }*/

    inline void PrintMessage (const char* const message, const int gpu=-1, const int iteration=-1, int peer = -1)
    {
        //float ft = (float)stime*1000/CLOCKS_PER_SEC;
        if      (gpu!=-1 && iteration!=-1 && peer >=0) printf("%d\t %d\t %d\t %s\n",gpu,iteration,peer,message);
        else if (gpu!=-1                  && peer >=0) printf("%d\t   \t %d\t %s\n",gpu,          peer,message);
        else if (           iteration!=-1 && peer >=0) printf("  \t %d\t %d\t %s\n",    iteration,peer,message);
        else if (                            peer >=0) printf("  \t   \t %d\t %s\n",              peer,message);
        else if (gpu!=-1 && iteration!=-1            ) printf("%d\t %d\t   \t %s\n",gpu,iteration,     message);
        else if (gpu!=-1                             ) printf("%d\t   \t   \t %s\n",gpu,               message);
        else if (           iteration!=-1            ) printf("  \t %d\t   \t %s\n",    iteration,     message);
        else                                           printf("  \t   \t   \t %s\n",                   message);
        fflush(stdout);
    }

    template <typename _Value>
    inline void PrintValue(char* buffer, _Value val, char* prebuffer = NULL)
    {
        if (prebuffer != NULL) sprintf(buffer,"%s", prebuffer);
        else sprintf(buffer,"");
        /*if      (typeid(_Value) == typeid(int   ) || typeid(_Value) == typeid(unsigned int  ) ||
                 typeid(_Value) == typeid(short ) || typeid(_Value) == typeid(unsigned short ))
            sprintf(buffer,"%s%d"  ,buffer,val);
        else if (typeid(_Value) == typeid(unsigned char))
            sprintf(buffer,"%s%d"  ,buffer,int(val));
        else if (typeid(_Value) == typeid(long  ) || typeid(_Value) == typeid(unsigned long  ))
            sprintf(buffer,"%s%ld" ,buffer,val);
        else if (typeid(_Value) == typeid(long long) || typeid(_Value) == typeid(unsigned long long))
            sprintf(buffer,"%s%lld", buffer, val);
        else if (typeid(_Value) == typeid(float ))// || typeid(_Value) == typeid(unsigned float ))
            sprintf(buffer,"%s%f"  ,buffer,val);
        else if (typeid(_Value) == typeid(double))// || typeid(_Value) == typeid(unsigned double))
            sprintf(buffer,"%s%lf" ,buffer,val);
        else */if (typeid(_Value) == typeid(bool  ))
            sprintf(buffer,val?"%strue":"%sfalse",buffer);
    }

    template <>
    inline void PrintValue<         char >(char* buffer,          char val, char* perbuffer)
    {
        sprintf(buffer,"%s%d",  buffer, (int)val);
    }

    template <>
    inline void PrintValue<unsigned char >(char* buffer, unsigned char  val, char* perbuffer)
    {
        sprintf(buffer,"%s%d",  buffer, (int)val);
    }

    template <>
    inline void PrintValue<         float>(char* buffer,          float val, char* perbuffer)
    {
        sprintf(buffer,"%s%f",  buffer, val);
    }

    template <>
    inline void PrintValue<         double>(char* buffer,         double val, char* perbuffer)
    {
        sprintf(buffer,"%s%lf",  buffer, val);
    }

    template <>
    inline void PrintValue<         short>(char* buffer,          short val, char* perbuffer)
    {
        sprintf(buffer,"%s%d",  buffer, val);
    }

    template <>
    inline void PrintValue<unsigned short>(char* buffer, unsigned short val, char* perbuffer)
    {
        sprintf(buffer,"%s%d",  buffer, val);
    }

    template <>
    inline void PrintValue<         int  >(char* buffer,          int   val, char* perbuffer)
    {
        sprintf(buffer,"%s%d",  buffer, val);
    }

    template <>
    inline void PrintValue<unsigned int  >(char* buffer, unsigned int   val, char* perbuffer)
    {
        sprintf(buffer,"%s%d",  buffer, val);
    }

    template <>
    inline void PrintValue<         long >(char* buffer,          long  val, char* perbuffer)
    {
        sprintf(buffer,"%s%ld",  buffer, val);
    }

    template <>
    inline void PrintValue<unsigned long >(char* buffer, unsigned long  val, char* perbuffer)
    {
        sprintf(buffer,"%s%ld",  buffer, val);
    }

    template <>
    inline void PrintValue<         long long>(char* buffer, long long val, char* perbuffer)
    {
        sprintf(buffer,"%s%lld", buffer, val);
    }

    template <>
    inline void PrintValue<unsigned long long>(char* buffer, unsigned long long val, char* perbuffer)
    {
        sprintf(buffer,"%s%lld", buffer, val);
    }

    template <typename _SizeT, typename _Value>
    //void PrintCPUArray(const char* const name, const _Value* const array, const _SizeT limit, const int gpu=-1, const int iteration=-1, clock_t stime = -1)
    void PrintCPUArray(const char* const name, const _Value* const array, const _SizeT limit, const int gpu=-1, const int iteration=-1, int peer = -1)
    {
<<<<<<< HEAD
        char *buffer = new char[1024 * 1024 * 32];
        
=======
        char *buffer = new char[1024 * 128];

>>>>>>> 7b2322df
        sprintf(buffer, "%s = ", name);

        for (_SizeT i=0;i<limit;i++)
        {
            if (i!=0) sprintf(buffer,(i%10)==0?"%s, | " : "%s, ",buffer);
            PrintValue(buffer,array[i],buffer);
        }
        PrintMessage(buffer,gpu,iteration, peer);
        delete []buffer;buffer=NULL;
    }

    template <typename _SizeT, typename _Value>
    void PrintGPUArray(
        const char* const name,
              _Value* array,
        const _SizeT limit,
        const int gpu=-1,
        const int iteration=-1,
              int peer = -1,
              cudaStream_t stream = 0)
    {
        if (limit==0) return;
        if (stream == 0)
        {
            _Value* h_array = new _Value[limit];
            util::GRError(cudaMemcpy(h_array,array,sizeof(_Value) * limit, cudaMemcpyDeviceToHost), "cuaMemcpy failed", __FILE__, __LINE__);
            PrintCPUArray<_SizeT,_Value>(name,h_array,limit,gpu,iteration, peer);
            delete[] h_array;h_array=NULL;
        } else {
            util::Array1D<_SizeT,_Value> arr;
            arr.SetName("array");
            arr.Init(limit, util::HOST, true, cudaHostAllocMapped | cudaHostAllocPortable);
            arr.SetPointer(array,-1, util::DEVICE);
            arr.Move(util::DEVICE, util::HOST, -1, 0, stream);
            cudaStreamSynchronize(stream);
            PrintCPUArray<_SizeT,_Value>(name,arr.GetPointer(util::HOST), limit, gpu, iteration, peer);
            arr.Release();
        }
    }
} //namespace cpu_mt
} //namespace util
} //namespace gunrock

// Leave this at the end of the file
// Local Variables:
// mode:c++
// c-file-style: "NVIDIA"
// End:<|MERGE_RESOLUTION|>--- conflicted
+++ resolved
@@ -312,13 +312,8 @@
     //void PrintCPUArray(const char* const name, const _Value* const array, const _SizeT limit, const int gpu=-1, const int iteration=-1, clock_t stime = -1)
     void PrintCPUArray(const char* const name, const _Value* const array, const _SizeT limit, const int gpu=-1, const int iteration=-1, int peer = -1)
     {
-<<<<<<< HEAD
         char *buffer = new char[1024 * 1024 * 32];
         
-=======
-        char *buffer = new char[1024 * 128];
-
->>>>>>> 7b2322df
         sprintf(buffer, "%s = ", name);
 
         for (_SizeT i=0;i<limit;i++)
