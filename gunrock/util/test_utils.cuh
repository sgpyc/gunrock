// ----------------------------------------------------------------
// Gunrock -- Fast and Efficient GPU Graph Library
// ----------------------------------------------------------------
// This source code is distributed under the terms of LICENSE.TXT
// in the root directory of this source distribution.
// ----------------------------------------------------------------

/**
 * @file
 * test_utils.cuh
 *
 * @brief Utility Routines for Tests
 */

#pragma once

//#include <boost/timer/timer.hpp>
//#include <boost/chrono/chrono.hpp>
//#include <boost/detail/lightweight_main.hpp>
#include <stdarg.h>
#include <gunrock/util/test_utils.h>
#include <gunrock/util/error_utils.cuh>

namespace gunrock
{
namespace util
{

/******************************************************************************
 * Templated routines for printing keys/values to the console
 ******************************************************************************/

template<typename T>
inline void PrintValue(T val)
{
    val.Print();
}

template<>
inline void PrintValue<char>(char val)
{
    printf("%d", val);
}

template<>
inline void PrintValue<short>(short val)
{
    printf("%d", val);
}

template<>
inline void PrintValue<int>(int val)
{
    printf("%d", val);
}

template<>
inline void PrintValue<long>(long val)
{
    printf("%ld", val);
}

template<>
inline void PrintValue<long long>(long long val)
{
    printf("%lld", val);
}

template<>
inline void PrintValue<float>(float val)
{
    printf("%f", val);
}

template<>
inline void PrintValue<double>(double val)
{
    printf("%f", val);
}

template<>
inline void PrintValue<unsigned char>(unsigned char val)
{
    printf("%u", val);
}

template<>
inline void PrintValue<unsigned short>(unsigned short val)
{
    printf("%u", val);
}

template<>
inline void PrintValue<unsigned int>(unsigned int val)
{
    printf("%u", val);
}

template<>
inline void PrintValue<unsigned long>(unsigned long val)
{
    printf("%lu", val);
}

template<>
inline void PrintValue<unsigned long long>(unsigned long long val)
{
    printf("%llu", val);
}

template<>
inline void PrintValue<bool>(bool val)
{
    if (val)
    {
        printf("true");
    }
    else
    {
        printf("false");
    }
}

/**
 * Verify the contents of a device array match those
 * of a host array
 */
template <typename T>
int CompareDeviceResults(
    T *h_reference,
    T *d_data,
    size_t num_elements,
    bool verbose = true,
    bool display_data = false)
{
    // Allocate array on host
    T *h_data = (T*) malloc(num_elements * sizeof(T));

    // Reduction data back
    cudaMemcpy(h_data, d_data, sizeof(T) * num_elements, cudaMemcpyDeviceToHost);

    // Display data
    if (display_data)
    {
        printf("Reference:\n");
        for (int i = 0; i < num_elements; i++)
        {
            PrintValue(h_reference[i]);
            printf(", ");
        }
        printf("\n\nData:\n");
        for (int i = 0; i < num_elements; i++)
        {
            PrintValue(h_data[i]);
            printf(", ");
        }
        printf("\n\n");
    }

    // Check
    int retval = CompareResults(h_data, h_reference, num_elements, verbose);

    // Cleanup
    if (h_data) free(h_data);

    return retval;
}

inline int CompareDeviceResults(
    util::NullType *h_reference,
    util::NullType *d_data,
    size_t num_elements,
    bool verbose = true,
    bool display_data = false)
{
    return 0;
}

/**
 * Verify the contents of a device array match those
 * of a host array
 */
template <typename T>
int CompareDeviceDeviceResults(
    T *d_reference,
    T *d_data,
    size_t num_elements,
    bool verbose = true,
    bool display_data = false)
{
    // Allocate array on host
    T *h_reference = (T*) malloc(num_elements * sizeof(T));
    T *h_data = (T*) malloc(num_elements * sizeof(T));

    // Reduction data back
    cudaMemcpy(h_reference, d_reference, sizeof(T) * num_elements, cudaMemcpyDeviceToHost);
    cudaMemcpy(h_data, d_data, sizeof(T) * num_elements, cudaMemcpyDeviceToHost);

    // Display data
    if (display_data)
    {
        printf("Reference:\n");
        for (int i = 0; i < num_elements; i++)
        {
            PrintValue(h_reference[i]);
            printf(", ");
        }
        printf("\n\nData:\n");
        for (int i = 0; i < num_elements; i++)
        {
            PrintValue(h_data[i]);
            printf(", ");
        }
        printf("\n\n");
    }

    // Check
    int retval = CompareResults(h_data, h_reference, num_elements, verbose);

    // Cleanup
    if (h_reference) free(h_reference);
    if (h_data) free(h_data);

    return retval;
}


/**
 * Verify the contents of a device array match those
 * of a host array
 */
template <typename T>
void DisplayDeviceResults(
    T *d_data,
    size_t num_elements)
{
    // Allocate array on host
    T *h_data = (T*) malloc(num_elements * sizeof(T));

    // Reduction data back
    cudaMemcpy(h_data, d_data, sizeof(T) * num_elements, cudaMemcpyDeviceToHost);

    // Display data
    printf("\n\nData:\n");
    for (int i = 0; i < num_elements; i++)
    {
        PrintValue(h_data[i]);
        printf(", ");
    }
    printf("\n\n");

    // Cleanup
    if (h_data) free(h_data);
}

/**
 * Verify the contents of a device array match those
 * of a host array
 */
template <typename DATATYPE, typename INDEXTYPE>
void DisplayDeviceResults(
    DATATYPE *d_data,
    INDEXTYPE *d_indices,
    size_t num_elements,
    size_t num_indices)
{
    printf("num_elements: %zu\n", num_elements);
    printf("num_indices: %zu\n", num_indices);
    // Allocate array on host
    DATATYPE *h_data = (DATATYPE*) malloc(num_elements * sizeof(DATATYPE));
    INDEXTYPE *h_indices = (INDEXTYPE*) malloc(num_indices * sizeof(INDEXTYPE));

    // Reduction data back
    cudaMemcpy(h_data, d_data, sizeof(DATATYPE) * num_elements, cudaMemcpyDeviceToHost);
    cudaMemcpy(h_indices, d_indices, sizeof(INDEXTYPE) * num_indices, cudaMemcpyDeviceToHost);

    // Display data
    printf("\n\nData:\n");
    for (int i = 0; i < num_indices; i++)
    {
        PrintValue(h_indices[i]);
        printf(":");
        assert(h_indices[i] < num_elements);
        PrintValue(h_data[h_indices[i]]);
        printf(", ");
    }
    printf("\n\n");

    // Cleanup
    if (h_data) free(h_data);
    if (h_indices) free(h_indices);
}

/******************************************************************************
 * Timing
 ******************************************************************************/

struct GpuTimer
{
    cudaEvent_t start;
    cudaEvent_t stop;

    GpuTimer()
    {
        cudaEventCreate(&start);
        cudaEventCreate(&stop);
    }

    ~GpuTimer()
    {
        cudaEventDestroy(start);
        cudaEventDestroy(stop);
    }

    void Start()
    {
        cudaEventRecord(start, 0);
    }

    void Stop()
    {
        cudaEventRecord(stop, 0);
    }

    float ElapsedMillis()
    {
        float elapsed;
        cudaEventSynchronize(stop);
        cudaEventElapsedTime(&elapsed, start, stop);
        return elapsed;
    }
};

// Check available device memory
inline bool EnoughDeviceMemory(unsigned int mem_needed)
{
    size_t free_mem, total_mem;
    if (util::GRError(cudaMemGetInfo(&free_mem, &total_mem),
                      "cudaMemGetInfo failed", __FILE__, __LINE__))
        return false;
    return (mem_needed <= free_mem);
}

template <typename T>
__device__ __host__ __forceinline__ T MaxValue()
{
    extern __device__ __host__ void Error_UnsupportedType(); // Ensure no un-specialized types will be compiled
    Error_UnsupportedType();
    return 0;
}

template <>
__device__ __host__ __forceinline__ int MaxValue<int>()
{
    return INT_MAX;
}

template <>
__device__ __host__ __forceinline__ long long MaxValue<long long>()
{
    return LLONG_MAX;
}

/******************************************************************************
 * Helper routines for list construction and validation
 ******************************************************************************/

/**
 * \addtogroup PublicInterface
 * @{
 */

/**
 * @brief Compares the equivalence of two arrays. If incorrect, print the
 * location of the first incorrect value appears, the incorrect value, and
 * the reference value.
 *
 * @tparam T datatype of the values being compared with.
 * @tparam SizeT datatype of the array length.
 *
 * @param[in] computed Vector of values to be compared.
 * @param[in] reference Vector of reference values.
 * @param[in] len Vector length.
 * @param[in] verbose Whether to print values around the incorrect one.
 * @param[in] quiet Don't print out anything unless specified.
 *
 * \return Zero if two vectors are exactly the same, non-zero if there is any
 * difference.
 *
 */
template <typename T, typename SizeT>
int CompareResults(
    T* computed,
    T* reference,
    SizeT len,
    bool verbose = true,
    bool quiet = false)
{
    int flag = 0;
    T s_diff = -1, s_pos = 0;
    for (SizeT i = 0; i < len; i++)
    {
        if (computed[i] != reference[i] && flag == 0)
        {
            if (!quiet)
            {
                printf("\nINCORRECT: [%lu]: ", (unsigned long) i);
                PrintValue<T>(computed[i]);
                printf(" != ");
                PrintValue<T>(reference[i]);

                if (verbose)
                {
                    printf("\nresult[...");
                    for (size_t j = (i >= 5) ? i - 5 : 0; (j < i + 5) && (j < len); j++)
                    {
                        PrintValue<T>(computed[j]);
                        printf(", ");
                    }
                    printf("...]");
                    printf("\nreference[...");
                    for (size_t j = (i >= 5) ? i - 5 : 0; (j < i + 5) && (j < len); j++)
                    {
                        PrintValue<T>(reference[j]);
                        printf(", ");
                    }
                    printf("...]");
                }
            }
            flag += 1;
            //return flag;
        }
<<<<<<< HEAD
        if (computed[i] != reference[i] && (reference[i] < s_diff || s_diff == -1))
        {
            s_diff = reference[i];
            s_pos = i;
        }
        if (computed[i] != reference[i] && flag > 0) flag+=1;
    }
    printf("\n");
    if (verbose && flag != 0)
    {
        printf("Smallest difference: pos = %lld, reference = %lld, result = %lld\n",
            (long long)s_pos, (long long)s_diff, (long long)computed[s_pos]);
    }

=======
        if (computed[i] != reference[i] && flag > 0) flag += 1;
    }
    if (!quiet)
    {
        printf("\n");
    }
>>>>>>> 7b2322df
    if (flag == 0)
    {
        if (!quiet)
        {
            printf("CORRECT");
        }
    }
    return flag;
}


/**
 * @brief Compares the equivalence of two arrays. Partial specialization for
 * float type. If incorrect, print the location of the first incorrect value
 * appears, the incorrect value, and the reference value.
 *
 * @tparam SizeT datatype of the array length.
 *
 * @param[in] computed Vector of values to be compared.
 * @param[in] reference Vector of reference values
 * @param[in] len Vector length
 * @param[in] verbose Whether to print values around the incorrect one.
 * @param[in] quiet Don't print out anything unless specified.
 *
 * \return Zero if difference between each element of the two vectors are less
 * than a certain threshold, non-zero if any difference is equal to or larger
 * than the threshold.
 *
 */
template <typename SizeT>
int CompareResults(
    float* computed,
    float* reference,
    SizeT len,
    bool verbose = true,
    bool quiet = false)
{
    float THRESHOLD = 0.05f;
    int flag = 0;
    for (SizeT i = 0; i < len; i++)
    {
        // Use relative error rate here.
        bool is_right = true;
        if (fabs(computed[i] - 0.0) < 0.01f)
        {
            if (fabs(computed[i] - reference[i]) > THRESHOLD)
            {
                is_right = false;
            }
        }
        else
        {
            if (fabs((computed[i] - reference[i]) / reference[i]) > THRESHOLD)
            {
                is_right = false;
            }
        }

        if (!is_right)
        {
            if (!quiet)
            {
                printf("\nINCORRECT: [%lu]: ", (unsigned long) i);
                PrintValue<float>(computed[i]);
                printf(" != ");
                PrintValue<float>(reference[i]);

                if (verbose)
                {
                    printf("\nresult[...");
                    for (size_t j = (i >= 5) ? i - 5 : 0; (j < i + 5) && (j < len); j++)
                    {
                        PrintValue<float>(computed[j]);
                        printf(", ");
                    }
                    printf("...]");
                    printf("\nreference[...");
                    for (size_t j = (i >= 5) ? i - 5 : 0; (j < i + 5) && (j < len); j++)
                    {
                        PrintValue<float>(reference[j]);
                        printf(", ");
                    }
                    printf("...]");
                }
            }
            flag += 1;
        }
        if (!is_right && flag > 0) flag += 1;
    }
    if (!quiet)
    {
        printf("\n");
    }
    if (!flag)
    {
        if (!quiet)
        {
            printf("CORRECT");
        }
    }
    return flag;
}

/** @} */

}  // namespace util
}  // namespace gunrock

// Leave this at the end of the file
// Local Variables:
// mode:c++
// c-file-style: "NVIDIA"
// End:<|MERGE_RESOLUTION|>--- conflicted
+++ resolved
@@ -430,7 +430,6 @@
             flag += 1;
             //return flag;
         }
-<<<<<<< HEAD
         if (computed[i] != reference[i] && (reference[i] < s_diff || s_diff == -1))
         {
             s_diff = reference[i];
@@ -438,21 +437,16 @@
         }
         if (computed[i] != reference[i] && flag > 0) flag+=1;
     }
-    printf("\n");
-    if (verbose && flag != 0)
-    {
-        printf("Smallest difference: pos = %lld, reference = %lld, result = %lld\n",
-            (long long)s_pos, (long long)s_diff, (long long)computed[s_pos]);
-    }
-
-=======
-        if (computed[i] != reference[i] && flag > 0) flag += 1;
-    }
     if (!quiet)
     {
         printf("\n");
-    }
->>>>>>> 7b2322df
+        if (verbose && flag != 0)
+        {
+            printf("Smallest difference: pos = %lld, reference = %lld, result = %lld\n",
+                (long long)s_pos, (long long)s_diff, (long long)computed[s_pos]);
+        }
+    }
+
     if (flag == 0)
     {
         if (!quiet)
