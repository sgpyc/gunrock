--- conflicted
+++ resolved
@@ -50,25 +50,15 @@
         }
         if (!args.CheckCmdLineFlag("quiet")) {
             printf("Using device %d: %s\n", devs[i], deviceProp.name);
-<<<<<<< HEAD
         }   
     } 
-=======
-        }
-    }
->>>>>>> 7b2322df
     cudaSetDevice(devs[0]);
 }
 
 cudaError_t SetDevice(int dev)
 {
-<<<<<<< HEAD
-    //printf("Setting device to %d\n", dev);fflush(stdout);
-    return util::GRError(cudaSetDevice(dev), "cudaSetDevice failed.", __FILE__, __LINE__);
-=======
     return util::GRError(cudaSetDevice(dev),
         "cudaSetDevice failed.", __FILE__, __LINE__);
->>>>>>> 7b2322df
 }
 
 } //util
