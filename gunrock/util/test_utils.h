--- conflicted
+++ resolved
@@ -218,61 +218,7 @@
         return (stop - start) * 1000;
     }
 
-<<<<<<< HEAD
-/*#elif defined(CLOCK_PROCESS_CPUTIME_ID)
-
-    timespec start;
-    timespec stop;
-
-    void Start()
-    {
-        clock_gettime(CLOCK_PROCESS_CPUTIME_ID, &start);
-    }
-
-    void Stop()
-    {
-        clock_gettime(CLOCK_PROCESS_CPUTIME_ID, &stop);
-    }
-
-    float ElapsedMillis()
-    {
-        timespec temp;
-        if ((stop.tv_nsec-start.tv_nsec)<0) {
-            temp.tv_sec = stop.tv_sec-start.tv_sec-1;
-            temp.tv_nsec = 1000000000+stop.tv_nsec-start.tv_nsec;
-        } else {
-            temp.tv_sec = stop.tv_sec-start.tv_sec;
-            temp.tv_nsec = stop.tv_nsec-start.tv_nsec;
-        }
-        return temp.tv_nsec/1000000.0;
-    }*/
-
-=======
->>>>>>> 57842ba6
 #else
-
-    /*
-    rusage start;
-    rusage stop;
-
-    void Start()
-    {
-        getrusage(RUSAGE_SELF, &start);
-    }
-
-    void Stop()
-    {
-        getrusage(RUSAGE_SELF, &stop);
-    }
-
-    float ElapsedMillis()
-    {
-        float sec = stop.ru_utime.tv_sec - start.ru_utime.tv_sec;
-        float usec = stop.ru_utime.tv_usec - start.ru_utime.tv_usec;
-
-        return (sec * 1000) + (usec / 1000);
-    }
-    */
 
     boost::timer::cpu_timer::cpu_timer cpu_t;
 
